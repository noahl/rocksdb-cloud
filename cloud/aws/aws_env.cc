--- conflicted
+++ resolved
@@ -190,8 +190,9 @@
       cloud_env_options.dest_bucket.SetRegion(region);
     }
   }
-  // If there is not a storage provider
   if (cloud_env_options.storage_provider == nullptr) {
+    // If the user has not specified a storage provider, then use the default
+    // provider for this CloudType
     Status s = CloudStorageProvider::CreateFromString(options, CloudStorageProvider::kAws(),
                                                       &cloud_env_options.storage_provider);
     if (!s.ok()) {
@@ -214,49 +215,6 @@
   if (!base_env) {
     base_env = Env::Default();
   }
-<<<<<<< HEAD
-  std::unique_ptr<AwsEnv> aenv(new AwsEnv(base_env, cloud_options, info_log));
-  ConfigOptions config_options;
-  config_options.env = aenv.get();
-  status = aenv->PrepareOptions(config_options);
-=======
-  // These lines of code are likely temporary until the new configuration stuff
-  // comes into play.
-  CloudEnvOptions options = cloud_options;  // Make a copy
-
-  // If the user has not specified a storage provider, then use the default
-  // provider for this CloudType
-  if (!options.storage_provider) {
-    status =
-      CloudStorageProviderImpl::CreateS3Provider(&options.storage_provider);
-    Log(InfoLogLevel::ERROR_LEVEL, info_log,
-        "[aws] NewAwsEnv Created default S3 storage provider for cloud type %d. %s",
-	cloud_options.cloud_type, status.ToString().c_str());
-  }
-  if (status.ok() && !cloud_options.keep_local_log_files) {
-    if (cloud_options.log_type == kLogKinesis) {
-      status = CloudLogControllerImpl::CreateKinesisController(
-          &options.cloud_log_controller);
-    } else if (cloud_options.log_type == kLogKafka) {
-      status = CloudLogControllerImpl::CreateKafkaController(
-          &options.cloud_log_controller);
-    } else {
-      status =
-          Status::NotSupported("We currently only support Kinesis and Kafka");
-      Log(InfoLogLevel::ERROR_LEVEL, info_log,
-          "[aws] NewAwsEnv Unknown log type %d. %s", cloud_options.log_type,
-          status.ToString().c_str());
-    }
-  }
-  if (!status.ok()) {
-    Log(InfoLogLevel::ERROR_LEVEL, info_log,
-        "[aws] NewAwsEnv Unable to create environment %s",
-        status.ToString().c_str());
-    return status;
-  }
-  std::unique_ptr<AwsEnv> aenv(new AwsEnv(base_env, options, info_log));
-  status = aenv->Prepare();
->>>>>>> 0fc971a9
   if (status.ok()) {
     *cenv = aenv.release();
   }
