//  Copyright (c) 2011-present, Facebook, Inc.  All rights reserved.
//  This source code is licensed under both the GPLv2 (found in the
//  COPYING file in the root directory) and Apache 2.0 License
//  (found in the LICENSE.Apache file in the root directory).
//
// Copyright (c) 2011 The LevelDB Authors. All rights reserved.
// Use of this source code is governed by a BSD-style license that can be
// found in the LICENSE file. See the AUTHORS file for names of contributors.

#ifdef GFLAGS
#ifdef NUMA
#include <numa.h>
#endif
#ifndef OS_WIN
#include <unistd.h>
#endif
#include <fcntl.h>
#include <stdio.h>
#include <stdlib.h>
#include <sys/types.h>

#ifdef __APPLE__
#include <mach/host_info.h>
#include <mach/mach_host.h>
#include <sys/sysctl.h>
#endif
#ifdef __FreeBSD__
#include <sys/sysctl.h>
#endif
#include <atomic>
#include <cinttypes>
#include <condition_variable>
#include <cstddef>
#include <memory>
#include <mutex>
#include <queue>
#include <thread>
#include <unordered_map>

#include "cloud/aws/aws_env.h"
#include "db/db_impl/db_impl.h"
#include "db/malloc_stats.h"
#include "db/version_set.h"
#include "hdfs/env_hdfs.h"
#include "monitoring/histogram.h"
#include "monitoring/statistics.h"
#include "options/cf_options.h"
#include "port/port.h"
#include "port/stack_trace.h"
#include "rocksdb/cache.h"
#include "rocksdb/convenience.h"
#include "rocksdb/db.h"
#include "rocksdb/env.h"
#include "rocksdb/filter_policy.h"
#include "rocksdb/memtablerep.h"
#include "rocksdb/options.h"
#include "rocksdb/perf_context.h"
#include "rocksdb/persistent_cache.h"
#include "rocksdb/rate_limiter.h"
#include "rocksdb/secondary_cache.h"
#include "rocksdb/slice.h"
#include "rocksdb/slice_transform.h"
#include "rocksdb/stats_history.h"
#include "rocksdb/table.h"
#include "rocksdb/utilities/object_registry.h"
#include "rocksdb/utilities/optimistic_transaction_db.h"
#include "rocksdb/utilities/options_type.h"
#include "rocksdb/utilities/options_util.h"
#ifndef ROCKSDB_LITE
#include "rocksdb/utilities/replayer.h"
#endif  // ROCKSDB_LITE
#include "rocksdb/utilities/sim_cache.h"
#include "rocksdb/utilities/transaction.h"
#include "rocksdb/utilities/transaction_db.h"
#include "rocksdb/write_batch.h"
#include "test_util/testutil.h"
#include "test_util/transaction_test_util.h"
#include "tools/simulated_hybrid_file_system.h"
#include "util/cast_util.h"
#include "util/compression.h"
#include "util/crc32c.h"
#include "util/gflags_compat.h"
#include "util/mutexlock.h"
#include "util/random.h"
#include "util/stderr_logger.h"
#include "util/string_util.h"
#include "util/xxhash.h"
#include "utilities/blob_db/blob_db.h"
#include "utilities/merge_operators.h"
#include "utilities/merge_operators/bytesxor.h"
#include "utilities/merge_operators/sortlist.h"
#include "utilities/persistent_cache/block_cache_tier.h"

#ifdef MEMKIND
#include "memory/memkind_kmem_allocator.h"
#endif

#ifdef OS_WIN
#include <io.h>  // open/close
#endif

using GFLAGS_NAMESPACE::ParseCommandLineFlags;
using GFLAGS_NAMESPACE::RegisterFlagValidator;
using GFLAGS_NAMESPACE::SetUsageMessage;

#ifdef ROCKSDB_LITE
#define IF_ROCKSDB_LITE(Then, Else) Then
#else
#define IF_ROCKSDB_LITE(Then, Else) Else
#endif

DEFINE_string(
    benchmarks,
    "fillseq,"
    "fillseqdeterministic,"
    "fillsync,"
    "fillrandom,"
    "filluniquerandomdeterministic,"
    "overwrite,"
    "readrandom,"
    "newiterator,"
    "newiteratorwhilewriting,"
    "seekrandom,"
    "seekrandomwhilewriting,"
    "seekrandomwhilemerging,"
    "readseq,"
    "readreverse,"
    "compact,"
    "compactall,"
    "flush,"
IF_ROCKSDB_LITE("",
    "compact0,"
    "compact1,"
    "waitforcompaction,"
)
    "multireadrandom,"
    "mixgraph,"
    "readseq,"
    "readtorowcache,"
    "readtocache,"
    "readreverse,"
    "readwhilewriting,"
    "readwhilemerging,"
    "readwhilescanning,"
    "readrandomwriterandom,"
    "updaterandom,"
    "xorupdaterandom,"
    "approximatesizerandom,"
    "randomwithverify,"
    "fill100K,"
    "crc32c,"
    "xxhash,"
    "xxhash64,"
    "xxh3,"
    "compress,"
    "uncompress,"
    "acquireload,"
    "fillseekseq,"
    "randomtransaction,"
    "randomreplacekeys,"
    "timeseries,"
    "getmergeoperands",

    "Comma-separated list of operations to run in the specified"
    " order. Available benchmarks:\n"
    "\tfillseq       -- write N values in sequential key"
    " order in async mode\n"
    "\tfillseqdeterministic       -- write N values in the specified"
    " key order and keep the shape of the LSM tree\n"
    "\tfillrandom    -- write N values in random key order in async"
    " mode\n"
    "\tfilluniquerandomdeterministic       -- write N values in a random"
    " key order and keep the shape of the LSM tree\n"
    "\toverwrite     -- overwrite N values in random key order in"
    " async mode\n"
    "\tfillsync      -- write N/1000 values in random key order in "
    "sync mode\n"
    "\tfill100K      -- write N/1000 100K values in random order in"
    " async mode\n"
    "\tdeleteseq     -- delete N keys in sequential order\n"
    "\tdeleterandom  -- delete N keys in random order\n"
    "\treadseq       -- read N times sequentially\n"
    "\treadtocache   -- 1 thread reading database sequentially\n"
    "\treadreverse   -- read N times in reverse order\n"
    "\treadrandom    -- read N times in random order\n"
    "\treadmissing   -- read N missing keys in random order\n"
    "\treadwhilewriting      -- 1 writer, N threads doing random "
    "reads\n"
    "\treadwhilemerging      -- 1 merger, N threads doing random "
    "reads\n"
    "\treadwhilescanning     -- 1 thread doing full table scan, "
    "N threads doing random reads\n"
    "\treadrandomwriterandom -- N threads doing random-read, "
    "random-write\n"
    "\tupdaterandom  -- N threads doing read-modify-write for random "
    "keys\n"
    "\txorupdaterandom  -- N threads doing read-XOR-write for "
    "random keys\n"
    "\tappendrandom  -- N threads doing read-modify-write with "
    "growing values\n"
    "\tmergerandom   -- same as updaterandom/appendrandom using merge"
    " operator. "
    "Must be used with merge_operator\n"
    "\treadrandommergerandom -- perform N random read-or-merge "
    "operations. Must be used with merge_operator\n"
    "\tnewiterator   -- repeated iterator creation\n"
    "\tseekrandom    -- N random seeks, call Next seek_nexts times "
    "per seek\n"
    "\tseekrandomwhilewriting -- seekrandom and 1 thread doing "
    "overwrite\n"
    "\tseekrandomwhilemerging -- seekrandom and 1 thread doing "
    "merge\n"
    "\tcrc32c        -- repeated crc32c of <block size> data\n"
    "\txxhash        -- repeated xxHash of <block size> data\n"
    "\txxhash64      -- repeated xxHash64 of <block size> data\n"
    "\txxh3          -- repeated XXH3 of <block size> data\n"
    "\tacquireload   -- load N*1000 times\n"
    "\tfillseekseq   -- write N values in sequential key, then read "
    "them by seeking to each key\n"
    "\trandomtransaction     -- execute N random transactions and "
    "verify correctness\n"
    "\trandomreplacekeys     -- randomly replaces N keys by deleting "
    "the old version and putting the new version\n\n"
    "\ttimeseries            -- 1 writer generates time series data "
    "and multiple readers doing random reads on id\n\n"
    "Meta operations:\n"
    "\tcompact     -- Compact the entire DB; If multiple, randomly choose one\n"
    "\tcompactall  -- Compact the entire DB\n"
IF_ROCKSDB_LITE("",
    "\tcompact0  -- compact L0 into L1\n"
    "\tcompact1  -- compact L1 into L2\n"
    "\twaitforcompaction - pause until compaction is (probably) done\n"
)
    "\tflush - flush the memtable\n"
    "\tstats       -- Print DB stats\n"
    "\tresetstats  -- Reset DB stats\n"
    "\tlevelstats  -- Print the number of files and bytes per level\n"
    "\tmemstats  -- Print memtable stats\n"
    "\tsstables    -- Print sstable info\n"
    "\theapprofile -- Dump a heap profile (if supported by this port)\n"
#ifndef ROCKSDB_LITE
    "\treplay      -- replay the trace file specified with trace_file\n"
#endif  // ROCKSDB_LITE
    "\tgetmergeoperands -- Insert lots of merge records which are a list of "
    "sorted ints for a key and then compare performance of lookup for another "
    "key "
    "by doing a Get followed by binary searching in the large sorted list vs "
    "doing a GetMergeOperands and binary searching in the operands which are"
    "sorted sub-lists. The MergeOperator used is sortlist.h\n");

DEFINE_int64(num, 1000000, "Number of key/values to place in database");

DEFINE_int64(numdistinct, 1000,
             "Number of distinct keys to use. Used in RandomWithVerify to "
             "read/write on fewer keys so that gets are more likely to find the"
             " key and puts are more likely to update the same key");

DEFINE_int64(merge_keys, -1,
             "Number of distinct keys to use for MergeRandom and "
             "ReadRandomMergeRandom. "
             "If negative, there will be FLAGS_num keys.");
DEFINE_int32(num_column_families, 1, "Number of Column Families to use.");

DEFINE_int32(
    num_hot_column_families, 0,
    "Number of Hot Column Families. If more than 0, only write to this "
    "number of column families. After finishing all the writes to them, "
    "create new set of column families and insert to them. Only used "
    "when num_column_families > 1.");

DEFINE_string(column_family_distribution, "",
              "Comma-separated list of percentages, where the ith element "
              "indicates the probability of an op using the ith column family. "
              "The number of elements must be `num_hot_column_families` if "
              "specified; otherwise, it must be `num_column_families`. The "
              "sum of elements must be 100. E.g., if `num_column_families=4`, "
              "and `num_hot_column_families=0`, a valid list could be "
              "\"10,20,30,40\".");

DEFINE_int64(reads, -1, "Number of read operations to do.  "
             "If negative, do FLAGS_num reads.");

DEFINE_int64(deletes, -1, "Number of delete operations to do.  "
             "If negative, do FLAGS_num deletions.");

DEFINE_int32(bloom_locality, 0, "Control bloom filter probes locality");

DEFINE_int64(seed, 0, "Seed base for random number generators. "
             "When 0 it is deterministic.");

DEFINE_int32(threads, 1, "Number of concurrent threads to run.");

DEFINE_int32(duration, 0, "Time in seconds for the random-ops tests to run."
             " When 0 then num & reads determine the test duration");

DEFINE_string(value_size_distribution_type, "fixed",
              "Value size distribution type: fixed, uniform, normal");

DEFINE_int32(value_size, 100, "Size of each value in fixed distribution");
static unsigned int value_size = 100;

DEFINE_int32(value_size_min, 100, "Min size of random value");

DEFINE_int32(value_size_max, 102400, "Max size of random value");

DEFINE_int32(seek_nexts, 0,
             "How many times to call Next() after Seek() in "
             "fillseekseq, seekrandom, seekrandomwhilewriting and "
             "seekrandomwhilemerging");

DEFINE_bool(reverse_iterator, false,
            "When true use Prev rather than Next for iterators that do "
            "Seek and then Next");

DEFINE_int64(max_scan_distance, 0,
             "Used to define iterate_upper_bound (or iterate_lower_bound "
             "if FLAGS_reverse_iterator is set to true) when value is nonzero");

DEFINE_bool(use_uint64_comparator, false, "use Uint64 user comparator");

DEFINE_int64(batch_size, 1, "Batch size");

static bool ValidateKeySize(const char* /*flagname*/, int32_t /*value*/) {
  return true;
}

static bool ValidateUint32Range(const char* flagname, uint64_t value) {
  if (value > std::numeric_limits<uint32_t>::max()) {
    fprintf(stderr, "Invalid value for --%s: %lu, overflow\n", flagname,
            (unsigned long)value);
    return false;
  }
  return true;
}

DEFINE_int32(key_size, 16, "size of each key");

DEFINE_int32(user_timestamp_size, 0,
             "number of bytes in a user-defined timestamp");

DEFINE_int32(num_multi_db, 0,
             "Number of DBs used in the benchmark. 0 means single DB.");

DEFINE_double(compression_ratio, 0.5, "Arrange to generate values that shrink"
              " to this fraction of their original size after compression");

DEFINE_double(
    overwrite_probability, 0.0,
    "Used in 'filluniquerandom' benchmark: for each write operation, "
    "we give a probability to perform an overwrite instead. The key used for "
    "the overwrite is randomly chosen from the last 'overwrite_window_size' "
    "keys "
    "previously inserted into the DB. "
    "Valid overwrite_probability values: [0.0, 1.0].");

DEFINE_uint32(overwrite_window_size, 1,
              "Used in 'filluniquerandom' benchmark. For each write "
              "operation, when "
              "the overwrite_probability flag is set by the user, the key used "
              "to perform "
              "an overwrite is randomly chosen from the last "
              "'overwrite_window_size' keys "
              "previously inserted into the DB. "
              "Warning: large values can affect throughput. "
              "Valid overwrite_window_size values: [1, kMaxUint32].");

DEFINE_uint64(
    disposable_entries_delete_delay, 0,
    "Minimum delay in microseconds for the series of Deletes "
    "to be issued. When 0 the insertion of the last disposable entry is "
    "immediately followed by the issuance of the Deletes. "
    "(only compatible with fillanddeleteuniquerandom benchmark).");

DEFINE_uint64(disposable_entries_batch_size, 0,
              "Number of consecutively inserted disposable KV entries "
              "that will be deleted after 'delete_delay' microseconds. "
              "A series of Deletes is always issued once all the "
              "disposable KV entries it targets have been inserted "
              "into the DB. When 0 no deletes are issued and a "
              "regular 'filluniquerandom' benchmark occurs. "
              "(only compatible with fillanddeleteuniquerandom benchmark)");

DEFINE_int32(disposable_entries_value_size, 64,
             "Size of the values (in bytes) of the entries targeted by "
             "selective deletes. "
             "(only compatible with fillanddeleteuniquerandom benchmark)");

DEFINE_uint64(
    persistent_entries_batch_size, 0,
    "Number of KV entries being inserted right before the deletes "
    "targeting the disposable KV entries are issued. These "
    "persistent keys are not targeted by the deletes, and will always "
    "remain valid in the DB. (only compatible with "
    "--benchmarks='fillanddeleteuniquerandom' "
    "and used when--disposable_entries_batch_size is > 0).");

DEFINE_int32(persistent_entries_value_size, 64,
             "Size of the values (in bytes) of the entries not targeted by "
             "deletes. (only compatible with "
             "--benchmarks='fillanddeleteuniquerandom' "
             "and used when--disposable_entries_batch_size is > 0).");

DEFINE_double(read_random_exp_range, 0.0,
              "Read random's key will be generated using distribution of "
              "num * exp(-r) where r is uniform number from 0 to this value. "
              "The larger the number is, the more skewed the reads are. "
              "Only used in readrandom and multireadrandom benchmarks.");

DEFINE_bool(histogram, false, "Print histogram of operation timings");

DEFINE_bool(enable_numa, false,
            "Make operations aware of NUMA architecture and bind memory "
            "and cpus corresponding to nodes together. In NUMA, memory "
            "in same node as CPUs are closer when compared to memory in "
            "other nodes. Reads can be faster when the process is bound to "
            "CPU and memory of same node. Use \"$numactl --hardware\" command "
            "to see NUMA memory architecture.");

DEFINE_int64(db_write_buffer_size,
             ROCKSDB_NAMESPACE::Options().db_write_buffer_size,
             "Number of bytes to buffer in all memtables before compacting");

DEFINE_bool(cost_write_buffer_to_cache, false,
            "The usage of memtable is costed to the block cache");

DEFINE_int64(arena_block_size, ROCKSDB_NAMESPACE::Options().arena_block_size,
             "The size, in bytes, of one block in arena memory allocation.");

DEFINE_int64(write_buffer_size, ROCKSDB_NAMESPACE::Options().write_buffer_size,
             "Number of bytes to buffer in memtable before compacting");

DEFINE_int32(max_write_buffer_number,
             ROCKSDB_NAMESPACE::Options().max_write_buffer_number,
             "The number of in-memory memtables. Each memtable is of size"
             " write_buffer_size bytes.");

DEFINE_int32(min_write_buffer_number_to_merge,
             ROCKSDB_NAMESPACE::Options().min_write_buffer_number_to_merge,
             "The minimum number of write buffers that will be merged together"
             "before writing to storage. This is cheap because it is an"
             "in-memory merge. If this feature is not enabled, then all these"
             "write buffers are flushed to L0 as separate files and this "
             "increases read amplification because a get request has to check"
             " in all of these files. Also, an in-memory merge may result in"
             " writing less data to storage if there are duplicate records "
             " in each of these individual write buffers.");

DEFINE_int32(max_write_buffer_number_to_maintain,
             ROCKSDB_NAMESPACE::Options().max_write_buffer_number_to_maintain,
             "The total maximum number of write buffers to maintain in memory "
             "including copies of buffers that have already been flushed. "
             "Unlike max_write_buffer_number, this parameter does not affect "
             "flushing. This controls the minimum amount of write history "
             "that will be available in memory for conflict checking when "
             "Transactions are used. If this value is too low, some "
             "transactions may fail at commit time due to not being able to "
             "determine whether there were any write conflicts. Setting this "
             "value to 0 will cause write buffers to be freed immediately "
             "after they are flushed.  If this value is set to -1, "
             "'max_write_buffer_number' will be used.");

DEFINE_int64(max_write_buffer_size_to_maintain,
             ROCKSDB_NAMESPACE::Options().max_write_buffer_size_to_maintain,
             "The total maximum size of write buffers to maintain in memory "
             "including copies of buffers that have already been flushed. "
             "Unlike max_write_buffer_number, this parameter does not affect "
             "flushing. This controls the minimum amount of write history "
             "that will be available in memory for conflict checking when "
             "Transactions are used. If this value is too low, some "
             "transactions may fail at commit time due to not being able to "
             "determine whether there were any write conflicts. Setting this "
             "value to 0 will cause write buffers to be freed immediately "
             "after they are flushed.  If this value is set to -1, "
             "'max_write_buffer_number' will be used.");

DEFINE_int32(max_background_jobs,
             ROCKSDB_NAMESPACE::Options().max_background_jobs,
             "The maximum number of concurrent background jobs that can occur "
             "in parallel.");

DEFINE_int32(num_bottom_pri_threads, 0,
             "The number of threads in the bottom-priority thread pool (used "
             "by universal compaction only).");

DEFINE_int32(num_high_pri_threads, 0,
             "The maximum number of concurrent background compactions"
             " that can occur in parallel.");

DEFINE_int32(num_low_pri_threads, 0,
             "The maximum number of concurrent background compactions"
             " that can occur in parallel.");

DEFINE_int32(max_background_compactions,
             ROCKSDB_NAMESPACE::Options().max_background_compactions,
             "The maximum number of concurrent background compactions"
             " that can occur in parallel.");

DEFINE_int32(base_background_compactions, -1, "DEPRECATED");

DEFINE_uint64(subcompactions, 1,
              "Maximum number of subcompactions to divide L0-L1 compactions "
              "into.");
static const bool FLAGS_subcompactions_dummy
    __attribute__((__unused__)) = RegisterFlagValidator(&FLAGS_subcompactions,
                                                    &ValidateUint32Range);

DEFINE_int32(max_background_flushes,
             ROCKSDB_NAMESPACE::Options().max_background_flushes,
             "The maximum number of concurrent background flushes"
             " that can occur in parallel.");

static ROCKSDB_NAMESPACE::CompactionStyle FLAGS_compaction_style_e;
DEFINE_int32(compaction_style,
             (int32_t)ROCKSDB_NAMESPACE::Options().compaction_style,
             "style of compaction: level-based, universal and fifo");

static ROCKSDB_NAMESPACE::CompactionPri FLAGS_compaction_pri_e;
DEFINE_int32(compaction_pri,
             (int32_t)ROCKSDB_NAMESPACE::Options().compaction_pri,
             "priority of files to compaction: by size or by data age");

DEFINE_int32(universal_size_ratio, 0,
             "Percentage flexibility while comparing file size"
             " (for universal compaction only).");

DEFINE_int32(universal_min_merge_width, 0, "The minimum number of files in a"
             " single compaction run (for universal compaction only).");

DEFINE_int32(universal_max_merge_width, 0, "The max number of files to compact"
             " in universal style compaction");

DEFINE_int32(universal_max_size_amplification_percent, 0,
             "The max size amplification for universal style compaction");

DEFINE_int32(universal_compression_size_percent, -1,
             "The percentage of the database to compress for universal "
             "compaction. -1 means compress everything.");

DEFINE_bool(universal_allow_trivial_move, false,
            "Allow trivial move in universal compaction.");

DEFINE_bool(universal_incremental, false,
            "Enable incremental compactions in universal compaction.");

DEFINE_int64(cache_size, 8 << 20,  // 8MB
             "Number of bytes to use as a cache of uncompressed data");

DEFINE_int32(cache_numshardbits, 6,
             "Number of shards for the block cache"
             " is 2 ** cache_numshardbits. Negative means use default settings."
             " This is applied only if FLAGS_cache_size is non-negative.");

DEFINE_double(cache_high_pri_pool_ratio, 0.0,
              "Ratio of block cache reserve for high pri blocks. "
              "If > 0.0, we also enable "
              "cache_index_and_filter_blocks_with_high_priority.");

DEFINE_bool(use_clock_cache, false,
            "Replace default LRU block cache with clock cache.");

DEFINE_int64(simcache_size, -1,
             "Number of bytes to use as a simcache of "
             "uncompressed data. Nagative value disables simcache.");

DEFINE_bool(cache_index_and_filter_blocks, false,
            "Cache index/filter blocks in block cache.");

DEFINE_bool(use_cache_memkind_kmem_allocator, false,
            "Use memkind kmem allocator for block cache.");

DEFINE_bool(partition_index_and_filters, false,
            "Partition index and filter blocks.");

DEFINE_bool(partition_index, false, "Partition index blocks");

DEFINE_bool(index_with_first_key, false, "Include first key in the index");

DEFINE_bool(
    optimize_filters_for_memory,
    ROCKSDB_NAMESPACE::BlockBasedTableOptions().optimize_filters_for_memory,
    "Minimize memory footprint of filters");

DEFINE_int64(
    index_shortening_mode, 2,
    "mode to shorten index: 0 for no shortening; 1 for only shortening "
    "separaters; 2 for shortening shortening and successor");

DEFINE_int64(metadata_block_size,
             ROCKSDB_NAMESPACE::BlockBasedTableOptions().metadata_block_size,
             "Max partition size when partitioning index/filters");

// The default reduces the overhead of reading time with flash. With HDD, which
// offers much less throughput, however, this number better to be set to 1.
DEFINE_int32(ops_between_duration_checks, 1000,
             "Check duration limit every x ops");

DEFINE_bool(pin_l0_filter_and_index_blocks_in_cache, false,
            "Pin index/filter blocks of L0 files in block cache.");

DEFINE_bool(
    pin_top_level_index_and_filter, false,
    "Pin top-level index of partitioned index/filter blocks in block cache.");

DEFINE_int32(block_size,
             static_cast<int32_t>(
                 ROCKSDB_NAMESPACE::BlockBasedTableOptions().block_size),
             "Number of bytes in a block.");

DEFINE_int32(format_version,
             static_cast<int32_t>(
                 ROCKSDB_NAMESPACE::BlockBasedTableOptions().format_version),
             "Format version of SST files.");

DEFINE_int32(block_restart_interval,
             ROCKSDB_NAMESPACE::BlockBasedTableOptions().block_restart_interval,
             "Number of keys between restart points "
             "for delta encoding of keys in data block.");

DEFINE_int32(
    index_block_restart_interval,
    ROCKSDB_NAMESPACE::BlockBasedTableOptions().index_block_restart_interval,
    "Number of keys between restart points "
    "for delta encoding of keys in index block.");

DEFINE_int32(read_amp_bytes_per_bit,
             ROCKSDB_NAMESPACE::BlockBasedTableOptions().read_amp_bytes_per_bit,
             "Number of bytes per bit to be used in block read-amp bitmap");

DEFINE_bool(
    enable_index_compression,
    ROCKSDB_NAMESPACE::BlockBasedTableOptions().enable_index_compression,
    "Compress the index block");

DEFINE_bool(block_align,
            ROCKSDB_NAMESPACE::BlockBasedTableOptions().block_align,
            "Align data blocks on page size");

DEFINE_int64(prepopulate_block_cache, 0,
             "Pre-populate hot/warm blocks in block cache. 0 to disable and 1 "
             "to insert during flush");

DEFINE_bool(use_data_block_hash_index, false,
            "if use kDataBlockBinaryAndHash "
            "instead of kDataBlockBinarySearch. "
            "This is valid if only we use BlockTable");

DEFINE_double(data_block_hash_table_util_ratio, 0.75,
              "util ratio for data block hash index table. "
              "This is only valid if use_data_block_hash_index is "
              "set to true");

DEFINE_int64(compressed_cache_size, -1,
             "Number of bytes to use as a cache of compressed data.");

DEFINE_int64(row_cache_size, 0,
             "Number of bytes to use as a cache of individual rows"
             " (0 = disabled).");

DEFINE_int32(open_files, ROCKSDB_NAMESPACE::Options().max_open_files,
             "Maximum number of files to keep open at the same time"
             " (use default if == 0)");

DEFINE_int32(file_opening_threads,
             ROCKSDB_NAMESPACE::Options().max_file_opening_threads,
             "If open_files is set to -1, this option set the number of "
             "threads that will be used to open files during DB::Open()");

DEFINE_bool(new_table_reader_for_compaction_inputs, true,
             "If true, uses a separate file handle for compaction inputs");

DEFINE_int32(compaction_readahead_size, 0, "Compaction readahead size");

DEFINE_int32(log_readahead_size, 0, "WAL and manifest readahead size");

DEFINE_int32(random_access_max_buffer_size, 1024 * 1024,
             "Maximum windows randomaccess buffer size");

DEFINE_int32(writable_file_max_buffer_size, 1024 * 1024,
             "Maximum write buffer for Writable File");

DEFINE_int32(bloom_bits, -1,
             "Bloom filter bits per key. Negative means use default."
             "Zero disables.");

DEFINE_bool(use_ribbon_filter, false, "Use Ribbon instead of Bloom filter");

DEFINE_double(memtable_bloom_size_ratio, 0,
              "Ratio of memtable size used for bloom filter. 0 means no bloom "
              "filter.");
DEFINE_bool(memtable_whole_key_filtering, false,
            "Try to use whole key bloom filter in memtables.");
DEFINE_bool(memtable_use_huge_page, false,
            "Try to use huge page in memtables.");

DEFINE_bool(use_existing_db, false, "If true, do not destroy the existing"
            " database.  If you set this flag and also specify a benchmark that"
            " wants a fresh database, that benchmark will fail.");

DEFINE_bool(use_existing_keys, false,
            "If true, uses existing keys in the DB, "
            "rather than generating new ones. This involves some startup "
            "latency to load all keys into memory. It is supported for the "
            "same read/overwrite benchmarks as `-use_existing_db=true`, which "
            "must also be set for this flag to be enabled. When this flag is "
            "set, the value for `-num` will be ignored.");

DEFINE_bool(show_table_properties, false,
            "If true, then per-level table"
            " properties will be printed on every stats-interval when"
            " stats_interval is set and stats_per_interval is on.");

DEFINE_string(db, "", "Use the db with the following name.");

// Read cache flags

DEFINE_string(read_cache_path, "",
              "If not empty string, a read cache will be used in this path");

DEFINE_int64(read_cache_size, 4LL * 1024 * 1024 * 1024,
             "Maximum size of the read cache");

DEFINE_bool(read_cache_direct_write, true,
            "Whether to use Direct IO for writing to the read cache");

DEFINE_bool(read_cache_direct_read, true,
            "Whether to use Direct IO for reading from read cache");

DEFINE_bool(use_keep_filter, false, "Whether to use a noop compaction filter");

static bool ValidateCacheNumshardbits(const char* flagname, int32_t value) {
  if (value >= 20) {
    fprintf(stderr, "Invalid value for --%s: %d, must be < 20\n",
            flagname, value);
    return false;
  }
  return true;
}

DEFINE_bool(verify_checksum, true,
            "Verify checksum for every block read"
            " from storage");

DEFINE_int32(checksum_type,
             ROCKSDB_NAMESPACE::BlockBasedTableOptions().checksum,
             "ChecksumType as an int");

DEFINE_bool(statistics, false, "Database statistics");
DEFINE_int32(stats_level, ROCKSDB_NAMESPACE::StatsLevel::kExceptDetailedTimers,
             "stats level for statistics");
DEFINE_string(statistics_string, "", "Serialized statistics string");
static class std::shared_ptr<ROCKSDB_NAMESPACE::Statistics> dbstats;

DEFINE_int64(writes, -1, "Number of write operations to do. If negative, do"
             " --num reads.");

DEFINE_bool(finish_after_writes, false, "Write thread terminates after all writes are finished");

DEFINE_bool(sync, false, "Sync all writes to disk");

DEFINE_bool(use_fsync, false, "If true, issue fsync instead of fdatasync");

DEFINE_bool(disable_wal, false, "If true, do not write WAL for write.");

DEFINE_bool(manual_wal_flush, false,
            "If true, buffer WAL until buffer is full or a manual FlushWAL().");

DEFINE_string(wal_dir, "", "If not empty, use the given dir for WAL");

DEFINE_string(truth_db, "/dev/shm/truth_db/dbbench",
              "Truth key/values used when using verify");

DEFINE_int32(num_levels, 7, "The total number of levels");

DEFINE_int64(target_file_size_base,
             ROCKSDB_NAMESPACE::Options().target_file_size_base,
             "Target file size at level-1");

DEFINE_int32(target_file_size_multiplier,
             ROCKSDB_NAMESPACE::Options().target_file_size_multiplier,
             "A multiplier to compute target level-N file size (N >= 2)");

DEFINE_uint64(max_bytes_for_level_base,
              ROCKSDB_NAMESPACE::Options().max_bytes_for_level_base,
              "Max bytes for level-1");

DEFINE_bool(level_compaction_dynamic_level_bytes, false,
            "Whether level size base is dynamic");

DEFINE_double(max_bytes_for_level_multiplier, 10,
              "A multiplier to compute max bytes for level-N (N >= 2)");

static std::vector<int> FLAGS_max_bytes_for_level_multiplier_additional_v;
DEFINE_string(max_bytes_for_level_multiplier_additional, "",
              "A vector that specifies additional fanout per level");

DEFINE_int32(level0_stop_writes_trigger,
             ROCKSDB_NAMESPACE::Options().level0_stop_writes_trigger,
             "Number of files in level-0"
             " that will trigger put stop.");

DEFINE_int32(level0_slowdown_writes_trigger,
             ROCKSDB_NAMESPACE::Options().level0_slowdown_writes_trigger,
             "Number of files in level-0"
             " that will slow down writes.");

DEFINE_int32(level0_file_num_compaction_trigger,
             ROCKSDB_NAMESPACE::Options().level0_file_num_compaction_trigger,
             "Number of files in level-0"
             " when compactions start");

DEFINE_uint64(periodic_compaction_seconds,
              ROCKSDB_NAMESPACE::Options().periodic_compaction_seconds,
              "Files older than this will be picked up for compaction and"
              " rewritten to the same level");

DEFINE_uint64(ttl_seconds, ROCKSDB_NAMESPACE::Options().ttl, "Set options.ttl");

static bool ValidateInt32Percent(const char* flagname, int32_t value) {
  if (value <= 0 || value>=100) {
    fprintf(stderr, "Invalid value for --%s: %d, 0< pct <100 \n",
            flagname, value);
    return false;
  }
  return true;
}
DEFINE_int32(readwritepercent, 90, "Ratio of reads to reads/writes (expressed"
             " as percentage) for the ReadRandomWriteRandom workload. The "
             "default value 90 means 90% operations out of all reads and writes"
             " operations are reads. In other words, 9 gets for every 1 put.");

DEFINE_int32(mergereadpercent, 70, "Ratio of merges to merges&reads (expressed"
             " as percentage) for the ReadRandomMergeRandom workload. The"
             " default value 70 means 70% out of all read and merge operations"
             " are merges. In other words, 7 merges for every 3 gets.");

DEFINE_int32(deletepercent, 2, "Percentage of deletes out of reads/writes/"
             "deletes (used in RandomWithVerify only). RandomWithVerify "
             "calculates writepercent as (100 - FLAGS_readwritepercent - "
             "deletepercent), so deletepercent must be smaller than (100 - "
             "FLAGS_readwritepercent)");

DEFINE_bool(optimize_filters_for_hits, false,
            "Optimizes bloom filters for workloads for most lookups return "
            "a value. For now this doesn't create bloom filters for the max "
            "level of the LSM to reduce metadata that should fit in RAM. ");

DEFINE_uint64(delete_obsolete_files_period_micros, 0,
              "Ignored. Left here for backward compatibility");

DEFINE_int64(writes_before_delete_range, 0,
             "Number of writes before DeleteRange is called regularly.");

DEFINE_int64(writes_per_range_tombstone, 0,
             "Number of writes between range tombstones");

DEFINE_int64(range_tombstone_width, 100, "Number of keys in tombstone's range");

DEFINE_int64(max_num_range_tombstones, 0,
             "Maximum number of range tombstones "
             "to insert.");

DEFINE_bool(expand_range_tombstones, false,
            "Expand range tombstone into sequential regular tombstones.");

#ifndef ROCKSDB_LITE
// Transactions Options
DEFINE_bool(optimistic_transaction_db, false,
            "Open a OptimisticTransactionDB instance. "
            "Required for randomtransaction benchmark.");

DEFINE_bool(transaction_db, false,
            "Open a TransactionDB instance. "
            "Required for randomtransaction benchmark.");

DEFINE_uint64(transaction_sets, 2,
              "Number of keys each transaction will "
              "modify (use in RandomTransaction only).  Max: 9999");

DEFINE_bool(transaction_set_snapshot, false,
            "Setting to true will have each transaction call SetSnapshot()"
            " upon creation.");

DEFINE_int32(transaction_sleep, 0,
             "Max microseconds to sleep in between "
             "reading and writing a value (used in RandomTransaction only). ");

DEFINE_uint64(transaction_lock_timeout, 100,
              "If using a transaction_db, specifies the lock wait timeout in"
              " milliseconds before failing a transaction waiting on a lock");
DEFINE_string(
    options_file, "",
    "The path to a RocksDB options file.  If specified, then db_bench will "
    "run with the RocksDB options in the default column family of the "
    "specified options file. "
    "Note that with this setting, db_bench will ONLY accept the following "
    "RocksDB options related command-line arguments, all other arguments "
    "that are related to RocksDB options will be ignored:\n"
    "\t--use_existing_db\n"
    "\t--use_existing_keys\n"
    "\t--statistics\n"
    "\t--row_cache_size\n"
    "\t--row_cache_numshardbits\n"
    "\t--enable_io_prio\n"
    "\t--dump_malloc_stats\n"
    "\t--num_multi_db\n");

// FIFO Compaction Options
DEFINE_uint64(fifo_compaction_max_table_files_size_mb, 0,
              "The limit of total table file sizes to trigger FIFO compaction");

DEFINE_bool(fifo_compaction_allow_compaction, true,
            "Allow compaction in FIFO compaction.");

DEFINE_uint64(fifo_compaction_ttl, 0, "TTL for the SST Files in seconds.");

DEFINE_uint64(fifo_age_for_warm, 0, "age_for_warm for FIFO compaction.");

// Stacked BlobDB Options
DEFINE_bool(use_blob_db, false, "[Stacked BlobDB] Open a BlobDB instance.");

DEFINE_bool(
    blob_db_enable_gc,
    ROCKSDB_NAMESPACE::blob_db::BlobDBOptions().enable_garbage_collection,
    "[Stacked BlobDB] Enable BlobDB garbage collection.");

DEFINE_double(
    blob_db_gc_cutoff,
    ROCKSDB_NAMESPACE::blob_db::BlobDBOptions().garbage_collection_cutoff,
    "[Stacked BlobDB] Cutoff ratio for BlobDB garbage collection.");

DEFINE_bool(blob_db_is_fifo,
            ROCKSDB_NAMESPACE::blob_db::BlobDBOptions().is_fifo,
            "[Stacked BlobDB] Enable FIFO eviction strategy in BlobDB.");

DEFINE_uint64(blob_db_max_db_size,
              ROCKSDB_NAMESPACE::blob_db::BlobDBOptions().max_db_size,
              "[Stacked BlobDB] Max size limit of the directory where blob "
              "files are stored.");

DEFINE_uint64(blob_db_max_ttl_range, 0,
              "[Stacked BlobDB] TTL range to generate BlobDB data (in "
              "seconds). 0 means no TTL.");

DEFINE_uint64(
    blob_db_ttl_range_secs,
    ROCKSDB_NAMESPACE::blob_db::BlobDBOptions().ttl_range_secs,
    "[Stacked BlobDB] TTL bucket size to use when creating blob files.");

DEFINE_uint64(
    blob_db_min_blob_size,
    ROCKSDB_NAMESPACE::blob_db::BlobDBOptions().min_blob_size,
    "[Stacked BlobDB] Smallest blob to store in a file. Blobs "
    "smaller than this will be inlined with the key in the LSM tree.");

DEFINE_uint64(blob_db_bytes_per_sync,
              ROCKSDB_NAMESPACE::blob_db::BlobDBOptions().bytes_per_sync,
              "[Stacked BlobDB] Bytes to sync blob file at.");

DEFINE_uint64(blob_db_file_size,
              ROCKSDB_NAMESPACE::blob_db::BlobDBOptions().blob_file_size,
              "[Stacked BlobDB] Target size of each blob file.");

DEFINE_string(
    blob_db_compression_type, "snappy",
    "[Stacked BlobDB] Algorithm to use to compress blobs in blob files.");
static enum ROCKSDB_NAMESPACE::CompressionType
    FLAGS_blob_db_compression_type_e = ROCKSDB_NAMESPACE::kSnappyCompression;

#endif  // ROCKSDB_LITE

// Integrated BlobDB options
DEFINE_bool(
    enable_blob_files,
    ROCKSDB_NAMESPACE::AdvancedColumnFamilyOptions().enable_blob_files,
    "[Integrated BlobDB] Enable writing large values to separate blob files.");

DEFINE_uint64(min_blob_size,
              ROCKSDB_NAMESPACE::AdvancedColumnFamilyOptions().min_blob_size,
              "[Integrated BlobDB] The size of the smallest value to be stored "
              "separately in a blob file.");

DEFINE_uint64(blob_file_size,
              ROCKSDB_NAMESPACE::AdvancedColumnFamilyOptions().blob_file_size,
              "[Integrated BlobDB] The size limit for blob files.");

DEFINE_string(blob_compression_type, "none",
              "[Integrated BlobDB] The compression algorithm to use for large "
              "values stored in blob files.");

DEFINE_bool(enable_blob_garbage_collection,
            ROCKSDB_NAMESPACE::AdvancedColumnFamilyOptions()
                .enable_blob_garbage_collection,
            "[Integrated BlobDB] Enable blob garbage collection.");

DEFINE_double(blob_garbage_collection_age_cutoff,
              ROCKSDB_NAMESPACE::AdvancedColumnFamilyOptions()
                  .blob_garbage_collection_age_cutoff,
              "[Integrated BlobDB] The cutoff in terms of blob file age for "
              "garbage collection.");

DEFINE_double(blob_garbage_collection_force_threshold,
              ROCKSDB_NAMESPACE::AdvancedColumnFamilyOptions()
                  .blob_garbage_collection_force_threshold,
              "[Integrated BlobDB] The threshold for the ratio of garbage in "
              "the oldest blob files for forcing garbage collection.");

DEFINE_uint64(blob_compaction_readahead_size,
              ROCKSDB_NAMESPACE::AdvancedColumnFamilyOptions()
                  .blob_compaction_readahead_size,
              "[Integrated BlobDB] Compaction readahead for blob files.");

#ifndef ROCKSDB_LITE

// Secondary DB instance Options
DEFINE_bool(use_secondary_db, false,
            "Open a RocksDB secondary instance. A primary instance can be "
            "running in another db_bench process.");

DEFINE_string(secondary_path, "",
              "Path to a directory used by the secondary instance to store "
              "private files, e.g. info log.");

DEFINE_int32(secondary_update_interval, 5,
             "Secondary instance attempts to catch up with the primary every "
             "secondary_update_interval seconds.");

#endif  // ROCKSDB_LITE

DEFINE_bool(report_bg_io_stats, false,
            "Measure times spents on I/Os while in compactions. ");

DEFINE_bool(use_stderr_info_logger, false,
            "Write info logs to stderr instead of to LOG file. ");

#ifndef ROCKSDB_LITE

DEFINE_string(trace_file, "", "Trace workload to a file. ");

DEFINE_double(trace_replay_fast_forward, 1.0,
              "Fast forward trace replay, must > 0.0.");
DEFINE_int32(block_cache_trace_sampling_frequency, 1,
             "Block cache trace sampling frequency, termed s. It uses spatial "
             "downsampling and samples accesses to one out of s blocks.");
DEFINE_bool(block_cache_trace_filter_referenced_key, false,
            "If true, block cache trace will not include referenced_key");
DEFINE_int64(
    block_cache_trace_max_trace_file_size_in_bytes,
    uint64_t{64} * 1024 * 1024 * 1024,
    "The maximum block cache trace file size in bytes. Block cache accesses "
    "will not be logged if the trace file size exceeds this threshold. Default "
    "is 64 GB.");
DEFINE_string(block_cache_trace_file, "", "Block cache trace file path.");
DEFINE_int32(trace_replay_threads, 1,
             "The number of threads to replay, must >=1.");

DEFINE_bool(io_uring_enabled, true,
            "If true, enable the use of IO uring if the platform supports it");
extern "C" bool RocksDbIOUringEnable() { return FLAGS_io_uring_enabled; }
#endif  // ROCKSDB_LITE

DEFINE_bool(adaptive_readahead, false,
            "carry forward internal auto readahead size from one file to next "
            "file at each level during iteration");

static enum ROCKSDB_NAMESPACE::CompressionType StringToCompressionType(
    const char* ctype) {
  assert(ctype);

  if (!strcasecmp(ctype, "none"))
    return ROCKSDB_NAMESPACE::kNoCompression;
  else if (!strcasecmp(ctype, "snappy"))
    return ROCKSDB_NAMESPACE::kSnappyCompression;
  else if (!strcasecmp(ctype, "zlib"))
    return ROCKSDB_NAMESPACE::kZlibCompression;
  else if (!strcasecmp(ctype, "bzip2"))
    return ROCKSDB_NAMESPACE::kBZip2Compression;
  else if (!strcasecmp(ctype, "lz4"))
    return ROCKSDB_NAMESPACE::kLZ4Compression;
  else if (!strcasecmp(ctype, "lz4hc"))
    return ROCKSDB_NAMESPACE::kLZ4HCCompression;
  else if (!strcasecmp(ctype, "xpress"))
    return ROCKSDB_NAMESPACE::kXpressCompression;
  else if (!strcasecmp(ctype, "zstd"))
    return ROCKSDB_NAMESPACE::kZSTD;

  fprintf(stdout, "Cannot parse compression type '%s'\n", ctype);
  return ROCKSDB_NAMESPACE::kSnappyCompression;  // default value
}

static std::string ColumnFamilyName(size_t i) {
  if (i == 0) {
    return ROCKSDB_NAMESPACE::kDefaultColumnFamilyName;
  } else {
    char name[100];
    snprintf(name, sizeof(name), "column_family_name_%06zu", i);
    return std::string(name);
  }
}

DEFINE_string(compression_type, "snappy",
              "Algorithm to use to compress the database");
static enum ROCKSDB_NAMESPACE::CompressionType FLAGS_compression_type_e =
    ROCKSDB_NAMESPACE::kSnappyCompression;

DEFINE_int64(sample_for_compression, 0, "Sample every N block for compression");

DEFINE_int32(compression_level, ROCKSDB_NAMESPACE::CompressionOptions().level,
             "Compression level. The meaning of this value is library-"
             "dependent. If unset, we try to use the default for the library "
             "specified in `--compression_type`");

DEFINE_int32(compression_max_dict_bytes,
             ROCKSDB_NAMESPACE::CompressionOptions().max_dict_bytes,
             "Maximum size of dictionary used to prime the compression "
             "library.");

DEFINE_int32(compression_zstd_max_train_bytes,
             ROCKSDB_NAMESPACE::CompressionOptions().zstd_max_train_bytes,
             "Maximum size of training data passed to zstd's dictionary "
             "trainer.");

DEFINE_int32(min_level_to_compress, -1, "If non-negative, compression starts"
             " from this level. Levels with number < min_level_to_compress are"
             " not compressed. Otherwise, apply compression_type to "
             "all levels.");

DEFINE_int32(compression_parallel_threads, 1,
             "Number of threads for parallel compression.");

DEFINE_uint64(compression_max_dict_buffer_bytes,
              ROCKSDB_NAMESPACE::CompressionOptions().max_dict_buffer_bytes,
              "Maximum bytes to buffer to collect samples for dictionary.");

static bool ValidateTableCacheNumshardbits(const char* flagname,
                                           int32_t value) {
  if (0 >= value || value >= 20) {
    fprintf(stderr, "Invalid value for --%s: %d, must be  0 < val < 20\n",
            flagname, value);
    return false;
  }
  return true;
}
DEFINE_int32(table_cache_numshardbits, 4, "");

#ifndef ROCKSDB_LITE
DEFINE_string(env_uri, "",
              "URI for registry Env lookup. Mutually exclusive"
              " with --hdfs and --fs_uri");
DEFINE_string(fs_uri, "",
              "URI for registry Filesystem lookup. Mutually exclusive"
              " with --hdfs and --env_uri."
              " Creates a default environment with the specified filesystem.");
DEFINE_string(aws_access_id, "", "Access id for AWS");
DEFINE_string(aws_secret_key, "", "Secret key for AWS");
DEFINE_string(aws_region, "", "AWS region");
DEFINE_bool(keep_local_sst_files, true,
            "Keep all files in local storage as well as cloud storage");
#endif  // ROCKSDB_LITE
DEFINE_string(hdfs, "",
              "Name of hdfs environment. Mutually exclusive with"
              " --env_uri and --fs_uri");
DEFINE_string(simulate_hybrid_fs_file, "",
              "File for Store Metadata for Simulate hybrid FS. Empty means "
              "disable the feature. Now, if it is set, "
              "bottommost_temperature is set to kWarm.");

static std::shared_ptr<ROCKSDB_NAMESPACE::Env> env_guard;

static ROCKSDB_NAMESPACE::Env* FLAGS_env = ROCKSDB_NAMESPACE::Env::Default();

DEFINE_int64(stats_interval, 0, "Stats are reported every N operations when "
             "this is greater than zero. When 0 the interval grows over time.");

DEFINE_int64(stats_interval_seconds, 0, "Report stats every N seconds. This "
             "overrides stats_interval when both are > 0.");

DEFINE_int32(stats_per_interval, 0, "Reports additional stats per interval when"
             " this is greater than 0.");

DEFINE_int64(report_interval_seconds, 0,
             "If greater than zero, it will write simple stats in CSV format "
             "to --report_file every N seconds");

DEFINE_string(report_file, "report.csv",
              "Filename where some simple stats are reported to (if "
              "--report_interval_seconds is bigger than 0)");

DEFINE_int32(thread_status_per_interval, 0,
             "Takes and report a snapshot of the current status of each thread"
             " when this is greater than 0.");

DEFINE_int32(perf_level, ROCKSDB_NAMESPACE::PerfLevel::kDisable,
             "Level of perf collection");

static bool ValidateRateLimit(const char* flagname, double value) {
  const double EPSILON = 1e-10;
  if ( value < -EPSILON ) {
    fprintf(stderr, "Invalid value for --%s: %12.6f, must be >= 0.0\n",
            flagname, value);
    return false;
  }
  return true;
}
DEFINE_double(soft_rate_limit, 0.0, "DEPRECATED");

DEFINE_double(hard_rate_limit, 0.0, "DEPRECATED");

DEFINE_uint64(soft_pending_compaction_bytes_limit, 64ull * 1024 * 1024 * 1024,
              "Slowdown writes if pending compaction bytes exceed this number");

DEFINE_uint64(hard_pending_compaction_bytes_limit, 128ull * 1024 * 1024 * 1024,
              "Stop writes if pending compaction bytes exceed this number");

DEFINE_uint64(delayed_write_rate, 8388608u,
              "Limited bytes allowed to DB when soft_rate_limit or "
              "level0_slowdown_writes_trigger triggers");

DEFINE_bool(enable_pipelined_write, true,
            "Allow WAL and memtable writes to be pipelined");

DEFINE_bool(
    unordered_write, false,
    "Enable the unordered write feature, which provides higher throughput but "
    "relaxes the guarantees around atomic reads and immutable snapshots");

DEFINE_bool(allow_concurrent_memtable_write, true,
            "Allow multi-writers to update mem tables in parallel.");

DEFINE_double(experimental_mempurge_threshold, 0.0,
              "Maximum useful payload ratio estimate that triggers a mempurge "
              "(memtable garbage collection).");

DEFINE_bool(inplace_update_support,
            ROCKSDB_NAMESPACE::Options().inplace_update_support,
            "Support in-place memtable update for smaller or same-size values");

DEFINE_uint64(inplace_update_num_locks,
              ROCKSDB_NAMESPACE::Options().inplace_update_num_locks,
              "Number of RW locks to protect in-place memtable updates");

DEFINE_bool(enable_write_thread_adaptive_yield, true,
            "Use a yielding spin loop for brief writer thread waits.");

DEFINE_uint64(
    write_thread_max_yield_usec, 100,
    "Maximum microseconds for enable_write_thread_adaptive_yield operation.");

DEFINE_uint64(write_thread_slow_yield_usec, 3,
              "The threshold at which a slow yield is considered a signal that "
              "other processes or threads want the core.");

DEFINE_int32(rate_limit_delay_max_milliseconds, 1000,
             "When hard_rate_limit is set then this is the max time a put will"
             " be stalled.");

DEFINE_uint64(rate_limiter_bytes_per_sec, 0, "Set options.rate_limiter value.");

DEFINE_int64(rate_limiter_refill_period_us, 100 * 1000,
             "Set refill period on "
             "rate limiter.");

DEFINE_bool(rate_limiter_auto_tuned, false,
            "Enable dynamic adjustment of rate limit according to demand for "
            "background I/O");


DEFINE_bool(sine_write_rate, false,
            "Use a sine wave write_rate_limit");

DEFINE_uint64(sine_write_rate_interval_milliseconds, 10000,
              "Interval of which the sine wave write_rate_limit is recalculated");

DEFINE_double(sine_a, 1,
             "A in f(x) = A sin(bx + c) + d");

DEFINE_double(sine_b, 1,
             "B in f(x) = A sin(bx + c) + d");

DEFINE_double(sine_c, 0,
             "C in f(x) = A sin(bx + c) + d");

DEFINE_double(sine_d, 1,
             "D in f(x) = A sin(bx + c) + d");

DEFINE_bool(rate_limit_bg_reads, false,
            "Use options.rate_limiter on compaction reads");

DEFINE_uint64(
    benchmark_write_rate_limit, 0,
    "If non-zero, db_bench will rate-limit the writes going into RocksDB. This "
    "is the global rate in bytes/second.");

// the parameters of mix_graph
DEFINE_double(keyrange_dist_a, 0.0,
              "The parameter 'a' of prefix average access distribution "
              "f(x)=a*exp(b*x)+c*exp(d*x)");
DEFINE_double(keyrange_dist_b, 0.0,
              "The parameter 'b' of prefix average access distribution "
              "f(x)=a*exp(b*x)+c*exp(d*x)");
DEFINE_double(keyrange_dist_c, 0.0,
              "The parameter 'c' of prefix average access distribution"
              "f(x)=a*exp(b*x)+c*exp(d*x)");
DEFINE_double(keyrange_dist_d, 0.0,
              "The parameter 'd' of prefix average access distribution"
              "f(x)=a*exp(b*x)+c*exp(d*x)");
DEFINE_int64(keyrange_num, 1,
             "The number of key ranges that are in the same prefix "
             "group, each prefix range will have its key access "
             "distribution");
DEFINE_double(key_dist_a, 0.0,
              "The parameter 'a' of key access distribution model "
              "f(x)=a*x^b");
DEFINE_double(key_dist_b, 0.0,
              "The parameter 'b' of key access distribution model "
              "f(x)=a*x^b");
DEFINE_double(value_theta, 0.0,
              "The parameter 'theta' of Generized Pareto Distribution "
              "f(x)=(1/sigma)*(1+k*(x-theta)/sigma)^-(1/k+1)");
DEFINE_double(value_k, 0.0,
              "The parameter 'k' of Generized Pareto Distribution "
              "f(x)=(1/sigma)*(1+k*(x-theta)/sigma)^-(1/k+1)");
DEFINE_double(value_sigma, 0.0,
              "The parameter 'theta' of Generized Pareto Distribution "
              "f(x)=(1/sigma)*(1+k*(x-theta)/sigma)^-(1/k+1)");
DEFINE_double(iter_theta, 0.0,
              "The parameter 'theta' of Generized Pareto Distribution "
              "f(x)=(1/sigma)*(1+k*(x-theta)/sigma)^-(1/k+1)");
DEFINE_double(iter_k, 0.0,
              "The parameter 'k' of Generized Pareto Distribution "
              "f(x)=(1/sigma)*(1+k*(x-theta)/sigma)^-(1/k+1)");
DEFINE_double(iter_sigma, 0.0,
              "The parameter 'sigma' of Generized Pareto Distribution "
              "f(x)=(1/sigma)*(1+k*(x-theta)/sigma)^-(1/k+1)");
DEFINE_double(mix_get_ratio, 1.0,
              "The ratio of Get queries of mix_graph workload");
DEFINE_double(mix_put_ratio, 0.0,
              "The ratio of Put queries of mix_graph workload");
DEFINE_double(mix_seek_ratio, 0.0,
              "The ratio of Seek queries of mix_graph workload");
DEFINE_int64(mix_max_scan_len, 10000, "The max scan length of Iterator");
DEFINE_int64(mix_max_value_size, 1024, "The max value size of this workload");
DEFINE_double(
    sine_mix_rate_noise, 0.0,
    "Add the noise ratio to the sine rate, it is between 0.0 and 1.0");
DEFINE_bool(sine_mix_rate, false,
            "Enable the sine QPS control on the mix workload");
DEFINE_uint64(
    sine_mix_rate_interval_milliseconds, 10000,
    "Interval of which the sine wave read_rate_limit is recalculated");
DEFINE_int64(mix_accesses, -1,
             "The total query accesses of mix_graph workload");

DEFINE_uint64(
    benchmark_read_rate_limit, 0,
    "If non-zero, db_bench will rate-limit the reads from RocksDB. This "
    "is the global rate in ops/second.");

DEFINE_uint64(max_compaction_bytes,
              ROCKSDB_NAMESPACE::Options().max_compaction_bytes,
              "Max bytes allowed in one compaction");

#ifndef ROCKSDB_LITE
DEFINE_bool(readonly, false, "Run read only benchmarks.");

DEFINE_bool(print_malloc_stats, false,
            "Print malloc stats to stdout after benchmarks finish.");
#endif  // ROCKSDB_LITE

DEFINE_bool(disable_auto_compactions, false, "Do not auto trigger compactions");

DEFINE_uint64(wal_ttl_seconds, 0, "Set the TTL for the WAL Files in seconds.");
DEFINE_uint64(wal_size_limit_MB, 0, "Set the size limit for the WAL Files"
              " in MB.");
DEFINE_uint64(max_total_wal_size, 0, "Set total max WAL size");

DEFINE_bool(mmap_read, ROCKSDB_NAMESPACE::Options().allow_mmap_reads,
            "Allow reads to occur via mmap-ing files");

DEFINE_bool(mmap_write, ROCKSDB_NAMESPACE::Options().allow_mmap_writes,
            "Allow writes to occur via mmap-ing files");

DEFINE_bool(use_direct_reads, ROCKSDB_NAMESPACE::Options().use_direct_reads,
            "Use O_DIRECT for reading data");

DEFINE_bool(use_direct_io_for_flush_and_compaction,
            ROCKSDB_NAMESPACE::Options().use_direct_io_for_flush_and_compaction,
            "Use O_DIRECT for background flush and compaction writes");

DEFINE_bool(advise_random_on_open,
            ROCKSDB_NAMESPACE::Options().advise_random_on_open,
            "Advise random access on table file open");

DEFINE_string(compaction_fadvice, "NORMAL",
              "Access pattern advice when a file is compacted");
static auto FLAGS_compaction_fadvice_e =
    ROCKSDB_NAMESPACE::Options().access_hint_on_compaction_start;

DEFINE_bool(use_tailing_iterator, false,
            "Use tailing iterator to access a series of keys instead of get");

DEFINE_bool(use_adaptive_mutex, ROCKSDB_NAMESPACE::Options().use_adaptive_mutex,
            "Use adaptive mutex");

DEFINE_uint64(bytes_per_sync, ROCKSDB_NAMESPACE::Options().bytes_per_sync,
              "Allows OS to incrementally sync SST files to disk while they are"
              " being written, in the background. Issue one request for every"
              " bytes_per_sync written. 0 turns it off.");

DEFINE_uint64(wal_bytes_per_sync,
              ROCKSDB_NAMESPACE::Options().wal_bytes_per_sync,
              "Allows OS to incrementally sync WAL files to disk while they are"
              " being written, in the background. Issue one request for every"
              " wal_bytes_per_sync written. 0 turns it off.");

DEFINE_bool(use_single_deletes, true,
            "Use single deletes (used in RandomReplaceKeys only).");

DEFINE_double(stddev, 2000.0,
              "Standard deviation of normal distribution used for picking keys"
              " (used in RandomReplaceKeys only).");

DEFINE_int32(key_id_range, 100000,
             "Range of possible value of key id (used in TimeSeries only).");

DEFINE_string(expire_style, "none",
              "Style to remove expired time entries. Can be one of the options "
              "below: none (do not expired data), compaction_filter (use a "
              "compaction filter to remove expired data), delete (seek IDs and "
              "remove expired data) (used in TimeSeries only).");

DEFINE_uint64(
    time_range, 100000,
    "Range of timestamp that store in the database (used in TimeSeries"
    " only).");

DEFINE_int32(num_deletion_threads, 1,
             "Number of threads to do deletion (used in TimeSeries and delete "
             "expire_style only).");

DEFINE_int32(max_successive_merges, 0, "Maximum number of successive merge"
             " operations on a key in the memtable");

static bool ValidatePrefixSize(const char* flagname, int32_t value) {
  if (value < 0 || value>=2000000000) {
    fprintf(stderr, "Invalid value for --%s: %d. 0<= PrefixSize <=2000000000\n",
            flagname, value);
    return false;
  }
  return true;
}

DEFINE_int32(prefix_size, 0, "control the prefix size for HashSkipList and "
             "plain table");
DEFINE_int64(keys_per_prefix, 0, "control average number of keys generated "
             "per prefix, 0 means no special handling of the prefix, "
             "i.e. use the prefix comes with the generated random number.");
DEFINE_bool(total_order_seek, false,
            "Enable total order seek regardless of index format.");
DEFINE_bool(prefix_same_as_start, false,
            "Enforce iterator to return keys with prefix same as seek key.");
DEFINE_bool(
    seek_missing_prefix, false,
    "Iterator seek to keys with non-exist prefixes. Require prefix_size > 8");

DEFINE_int32(memtable_insert_with_hint_prefix_size, 0,
             "If non-zero, enable "
             "memtable insert with hint with the given prefix size.");
DEFINE_bool(enable_io_prio, false, "Lower the background flush/compaction "
            "threads' IO priority");
DEFINE_bool(enable_cpu_prio, false, "Lower the background flush/compaction "
            "threads' CPU priority");
DEFINE_bool(identity_as_first_hash, false, "the first hash function of cuckoo "
            "table becomes an identity function. This is only valid when key "
            "is 8 bytes");
DEFINE_bool(dump_malloc_stats, true, "Dump malloc stats in LOG ");
DEFINE_uint64(stats_dump_period_sec,
              ROCKSDB_NAMESPACE::Options().stats_dump_period_sec,
              "Gap between printing stats to log in seconds");
DEFINE_uint64(stats_persist_period_sec,
              ROCKSDB_NAMESPACE::Options().stats_persist_period_sec,
              "Gap between persisting stats in seconds");
DEFINE_bool(persist_stats_to_disk,
            ROCKSDB_NAMESPACE::Options().persist_stats_to_disk,
            "whether to persist stats to disk");
DEFINE_uint64(stats_history_buffer_size,
              ROCKSDB_NAMESPACE::Options().stats_history_buffer_size,
              "Max number of stats snapshots to keep in memory");
DEFINE_int64(multiread_stride, 0,
             "Stride length for the keys in a MultiGet batch");
DEFINE_bool(multiread_batched, false, "Use the new MultiGet API");

<<<<<<< HEAD
enum RepFactory {
  kSkipList,
  kPrefixHash,
  kVectorRep,
  kHashLinkedList,
};

// create Factory for creating S3 Envs
#ifndef ROCKSDB_LITE
#ifdef USE_AWS
ROCKSDB_NAMESPACE::Env* CreateAwsEnv(
    const std::string& dbpath,
    std::unique_ptr<ROCKSDB_NAMESPACE::Env>* result) {
  fprintf(stderr, "Creating AwsEnv for path %s\n", dbpath.c_str());
  std::shared_ptr<ROCKSDB_NAMESPACE::Logger> info_log;
  info_log.reset(new ROCKSDB_NAMESPACE::StderrLogger(
      ROCKSDB_NAMESPACE::InfoLogLevel::WARN_LEVEL));
  ROCKSDB_NAMESPACE::CloudEnvOptions coptions;
  std::string region;
  if (FLAGS_aws_access_id.size() != 0) {
    coptions.credentials.InitializeSimple(FLAGS_aws_access_id,
                                          FLAGS_aws_secret_key);
    region = FLAGS_aws_region;
  }
  assert(coptions.credentials.HasValid().ok());

  coptions.keep_local_sst_files = FLAGS_keep_local_sst_files;
  if (FLAGS_db.empty()) {
    coptions.TEST_Initialize("dbbench.", "db-bench", region);
  } else {
    coptions.TEST_Initialize("dbbench.", FLAGS_db, region);
  }
  ROCKSDB_NAMESPACE::CloudEnv* s;
  ROCKSDB_NAMESPACE::Status st = ROCKSDB_NAMESPACE::AwsEnv::NewAwsEnv(
      ROCKSDB_NAMESPACE::Env::Default(), coptions, std::move(info_log), &s);
  assert(st.ok());
  ((ROCKSDB_NAMESPACE::CloudEnvImpl*)s)->TEST_DisableCloudManifest();
  result->reset(s);
  return s;
}

static const auto& s3_reg __attribute__((__unused__)) =
    ROCKSDB_NAMESPACE::ObjectLibrary::Default()
        -> Register<ROCKSDB_NAMESPACE::Env>(
            "s3://.*",
            [](const std::string& uri,
               std::unique_ptr<ROCKSDB_NAMESPACE::Env>* guard, std::string*) {
              CreateAwsEnv(uri, guard);
              return guard->get();
            });
#endif /* USE_AWS */
#endif // ROCKSDB_LITE

static enum RepFactory StringToRepFactory(const char* ctype) {
  assert(ctype);

  if (!strcasecmp(ctype, "skip_list"))
    return kSkipList;
  else if (!strcasecmp(ctype, "prefix_hash"))
    return kPrefixHash;
  else if (!strcasecmp(ctype, "vector"))
    return kVectorRep;
  else if (!strcasecmp(ctype, "hash_linkedlist"))
    return kHashLinkedList;

  fprintf(stdout, "Cannot parse memreptable %s\n", ctype);
  return kSkipList;
}

static enum RepFactory FLAGS_rep_factory;
=======
>>>>>>> f181158b
DEFINE_string(memtablerep, "skip_list", "");
DEFINE_int64(hash_bucket_count, 1024 * 1024, "hash bucket count");
DEFINE_bool(use_plain_table, false, "if use plain table "
            "instead of block-based table format");
DEFINE_bool(use_cuckoo_table, false, "if use cuckoo table format");
DEFINE_double(cuckoo_hash_ratio, 0.9, "Hash ratio for Cuckoo SST table.");
DEFINE_bool(use_hash_search, false, "if use kHashSearch "
            "instead of kBinarySearch. "
            "This is valid if only we use BlockTable");
DEFINE_bool(use_block_based_filter, false, "if use kBlockBasedFilter "
            "instead of kFullFilter for filter block. "
            "This is valid if only we use BlockTable");
DEFINE_string(merge_operator, "", "The merge operator to use with the database."
              "If a new merge operator is specified, be sure to use fresh"
              " database The possible merge operators are defined in"
              " utilities/merge_operators.h");
DEFINE_int32(skip_list_lookahead, 0, "Used with skip_list memtablerep; try "
             "linear search first for this many steps from the previous "
             "position");
DEFINE_bool(report_file_operations, false, "if report number of file "
            "operations");
DEFINE_bool(report_open_timing, false, "if report open timing");
DEFINE_int32(readahead_size, 0, "Iterator readahead size");

DEFINE_bool(read_with_latest_user_timestamp, true,
            "If true, always use the current latest timestamp for read. If "
            "false, choose a random timestamp from the past.");

#ifndef ROCKSDB_LITE
DEFINE_string(secondary_cache_uri, "",
              "Full URI for creating a custom secondary cache object");
static class std::shared_ptr<ROCKSDB_NAMESPACE::SecondaryCache> secondary_cache;
#endif  // ROCKSDB_LITE

static const bool FLAGS_soft_rate_limit_dummy __attribute__((__unused__)) =
    RegisterFlagValidator(&FLAGS_soft_rate_limit, &ValidateRateLimit);

static const bool FLAGS_hard_rate_limit_dummy __attribute__((__unused__)) =
    RegisterFlagValidator(&FLAGS_hard_rate_limit, &ValidateRateLimit);

static const bool FLAGS_prefix_size_dummy __attribute__((__unused__)) =
    RegisterFlagValidator(&FLAGS_prefix_size, &ValidatePrefixSize);

static const bool FLAGS_key_size_dummy __attribute__((__unused__)) =
    RegisterFlagValidator(&FLAGS_key_size, &ValidateKeySize);

static const bool FLAGS_cache_numshardbits_dummy __attribute__((__unused__)) =
    RegisterFlagValidator(&FLAGS_cache_numshardbits,
                          &ValidateCacheNumshardbits);

static const bool FLAGS_readwritepercent_dummy __attribute__((__unused__)) =
    RegisterFlagValidator(&FLAGS_readwritepercent, &ValidateInt32Percent);

DEFINE_int32(disable_seek_compaction, false,
             "Not used, left here for backwards compatibility");

static const bool FLAGS_deletepercent_dummy __attribute__((__unused__)) =
    RegisterFlagValidator(&FLAGS_deletepercent, &ValidateInt32Percent);
static const bool FLAGS_table_cache_numshardbits_dummy __attribute__((__unused__)) =
    RegisterFlagValidator(&FLAGS_table_cache_numshardbits,
                          &ValidateTableCacheNumshardbits);

namespace ROCKSDB_NAMESPACE {
namespace {
static Status CreateMemTableRepFactory(
    const ConfigOptions& config_options,
    std::shared_ptr<MemTableRepFactory>* factory) {
  Status s;
  if (!strcasecmp(FLAGS_memtablerep.c_str(), SkipListFactory::kNickName())) {
    factory->reset(new SkipListFactory(FLAGS_skip_list_lookahead));
#ifndef ROCKSDB_LITE
  } else if (!strcasecmp(FLAGS_memtablerep.c_str(), "prefix_hash")) {
    factory->reset(NewHashSkipListRepFactory(FLAGS_hash_bucket_count));
  } else if (!strcasecmp(FLAGS_memtablerep.c_str(),
                         VectorRepFactory::kNickName())) {
    factory->reset(new VectorRepFactory());
  } else if (!strcasecmp(FLAGS_memtablerep.c_str(), "hash_linkedlist")) {
    factory->reset(NewHashLinkListRepFactory(FLAGS_hash_bucket_count));
#endif  // ROCKSDB_LITE
  } else {
    std::unique_ptr<MemTableRepFactory> unique;
    s = MemTableRepFactory::CreateFromString(config_options, FLAGS_memtablerep,
                                             &unique);
    if (s.ok()) {
      factory->reset(unique.release());
    }
  }
  return s;
}

struct ReportFileOpCounters {
  std::atomic<int> open_counter_;
  std::atomic<int> delete_counter_;
  std::atomic<int> rename_counter_;
  std::atomic<int> flush_counter_;
  std::atomic<int> sync_counter_;
  std::atomic<int> fsync_counter_;
  std::atomic<int> close_counter_;
  std::atomic<int> read_counter_;
  std::atomic<int> append_counter_;
  std::atomic<uint64_t> bytes_read_;
  std::atomic<uint64_t> bytes_written_;
};

// A special Env to records and report file operations in db_bench
class ReportFileOpEnv : public EnvWrapper {
 public:
  explicit ReportFileOpEnv(Env* base) : EnvWrapper(base) { reset(); }

  void reset() {
    counters_.open_counter_ = 0;
    counters_.delete_counter_ = 0;
    counters_.rename_counter_ = 0;
    counters_.flush_counter_ = 0;
    counters_.sync_counter_ = 0;
    counters_.fsync_counter_ = 0;
    counters_.close_counter_ = 0;
    counters_.read_counter_ = 0;
    counters_.append_counter_ = 0;
    counters_.bytes_read_ = 0;
    counters_.bytes_written_ = 0;
  }

  Status NewSequentialFile(const std::string& f,
                           std::unique_ptr<SequentialFile>* r,
                           const EnvOptions& soptions) override {
    class CountingFile : public SequentialFile {
     private:
      std::unique_ptr<SequentialFile> target_;
      ReportFileOpCounters* counters_;

     public:
      CountingFile(std::unique_ptr<SequentialFile>&& target,
                   ReportFileOpCounters* counters)
          : target_(std::move(target)), counters_(counters) {}

      Status Read(size_t n, Slice* result, char* scratch) override {
        counters_->read_counter_.fetch_add(1, std::memory_order_relaxed);
        Status rv = target_->Read(n, result, scratch);
        counters_->bytes_read_.fetch_add(result->size(),
                                         std::memory_order_relaxed);
        return rv;
      }

      Status Skip(uint64_t n) override { return target_->Skip(n); }
    };

    Status s = target()->NewSequentialFile(f, r, soptions);
    if (s.ok()) {
      counters()->open_counter_.fetch_add(1, std::memory_order_relaxed);
      r->reset(new CountingFile(std::move(*r), counters()));
    }
    return s;
  }

  Status DeleteFile(const std::string& fname) override {
    Status s = target()->DeleteFile(fname);
    if (s.ok()) {
      counters()->delete_counter_.fetch_add(1, std::memory_order_relaxed);
    }
    return s;
  }

  Status RenameFile(const std::string& s, const std::string& t) override {
    Status st = target()->RenameFile(s, t);
    if (st.ok()) {
      counters()->rename_counter_.fetch_add(1, std::memory_order_relaxed);
    }
    return st;
  }

  Status NewRandomAccessFile(const std::string& f,
                             std::unique_ptr<RandomAccessFile>* r,
                             const EnvOptions& soptions) override {
    class CountingFile : public RandomAccessFile {
     private:
      std::unique_ptr<RandomAccessFile> target_;
      ReportFileOpCounters* counters_;

     public:
      CountingFile(std::unique_ptr<RandomAccessFile>&& target,
                   ReportFileOpCounters* counters)
          : target_(std::move(target)), counters_(counters) {}
      Status Read(uint64_t offset, size_t n, Slice* result,
                  char* scratch) const override {
        counters_->read_counter_.fetch_add(1, std::memory_order_relaxed);
        Status rv = target_->Read(offset, n, result, scratch);
        counters_->bytes_read_.fetch_add(result->size(),
                                         std::memory_order_relaxed);
        return rv;
      }
    };

    Status s = target()->NewRandomAccessFile(f, r, soptions);
    if (s.ok()) {
      counters()->open_counter_.fetch_add(1, std::memory_order_relaxed);
      r->reset(new CountingFile(std::move(*r), counters()));
    }
    return s;
  }

  Status NewWritableFile(const std::string& f, std::unique_ptr<WritableFile>* r,
                         const EnvOptions& soptions) override {
    class CountingFile : public WritableFile {
     private:
      std::unique_ptr<WritableFile> target_;
      ReportFileOpCounters* counters_;

     public:
      CountingFile(std::unique_ptr<WritableFile>&& target,
                   ReportFileOpCounters* counters)
          : target_(std::move(target)), counters_(counters) {}

      Status Append(const Slice& data) override {
        counters_->append_counter_.fetch_add(1, std::memory_order_relaxed);
        Status rv = target_->Append(data);
        counters_->bytes_written_.fetch_add(data.size(),
                                            std::memory_order_relaxed);
        return rv;
      }

      Status Append(
          const Slice& data,
          const DataVerificationInfo& /* verification_info */) override {
        return Append(data);
      }

      Status Truncate(uint64_t size) override {
        return target_->Truncate(size);
      }
      Status Close() override {
        Status s = target_->Close();
        if (s.ok()) {
          counters_->close_counter_.fetch_add(1, std::memory_order_relaxed);
        }
        return s;
      }
      Status Flush() override {
        Status s = target_->Flush();
        if (s.ok()) {
          counters_->flush_counter_.fetch_add(1, std::memory_order_relaxed);
        }
        return s;
      }
      Status Sync() override {
        Status s = target_->Sync();
        if (s.ok()) {
          counters_->sync_counter_.fetch_add(1, std::memory_order_relaxed);
        }
        return s;
      }
      Status Fsync() override {
        Status s = target_->Fsync();
        if (s.ok()) {
          counters_->fsync_counter_.fetch_add(1, std::memory_order_relaxed);
        }
        return s;
      }
    };

    Status s = target()->NewWritableFile(f, r, soptions);
    if (s.ok()) {
      counters()->open_counter_.fetch_add(1, std::memory_order_relaxed);
      r->reset(new CountingFile(std::move(*r), counters()));
    }
    return s;
  }

  // getter
  ReportFileOpCounters* counters() { return &counters_; }

 private:
  ReportFileOpCounters counters_;
};

}  // namespace

enum DistributionType : unsigned char {
  kFixed = 0,
  kUniform,
  kNormal
};

static enum DistributionType FLAGS_value_size_distribution_type_e = kFixed;

static enum DistributionType StringToDistributionType(const char* ctype) {
  assert(ctype);

  if (!strcasecmp(ctype, "fixed"))
    return kFixed;
  else if (!strcasecmp(ctype, "uniform"))
    return kUniform;
  else if (!strcasecmp(ctype, "normal"))
    return kNormal;

  fprintf(stdout, "Cannot parse distribution type '%s'\n", ctype);
  return kFixed;  // default value
}

class BaseDistribution {
 public:
  BaseDistribution(unsigned int _min, unsigned int _max)
      : min_value_size_(_min), max_value_size_(_max) {}
  virtual ~BaseDistribution() {}

  unsigned int Generate() {
    auto val = Get();
    if (NeedTruncate()) {
      val = std::max(min_value_size_, val);
      val = std::min(max_value_size_, val);
    }
    return val;
  }
 private:
  virtual unsigned int Get() = 0;
  virtual bool NeedTruncate() {
    return true;
  }
  unsigned int min_value_size_;
  unsigned int max_value_size_;
};

class FixedDistribution : public BaseDistribution
{
 public:
  FixedDistribution(unsigned int size) :
    BaseDistribution(size, size),
    size_(size) {}
 private:
  virtual unsigned int Get() override {
    return size_;
  }
  virtual bool NeedTruncate() override {
    return false;
  }
  unsigned int size_;
};

class NormalDistribution
    : public BaseDistribution, public std::normal_distribution<double> {
 public:
  NormalDistribution(unsigned int _min, unsigned int _max)
      : BaseDistribution(_min, _max),
        // 99.7% values within the range [min, max].
        std::normal_distribution<double>(
            (double)(_min + _max) / 2.0 /*mean*/,
            (double)(_max - _min) / 6.0 /*stddev*/),
        gen_(rd_()) {}

 private:
  virtual unsigned int Get() override {
    return static_cast<unsigned int>((*this)(gen_));
  }
  std::random_device rd_;
  std::mt19937 gen_;
};

class UniformDistribution
    : public BaseDistribution,
      public std::uniform_int_distribution<unsigned int> {
 public:
  UniformDistribution(unsigned int _min, unsigned int _max)
      : BaseDistribution(_min, _max),
        std::uniform_int_distribution<unsigned int>(_min, _max),
        gen_(rd_()) {}

 private:
  virtual unsigned int Get() override {
    return (*this)(gen_);
  }
  virtual bool NeedTruncate() override {
    return false;
  }
  std::random_device rd_;
  std::mt19937 gen_;
};

// Helper for quickly generating random data.
class RandomGenerator {
 private:
  std::string data_;
  unsigned int pos_;
  std::unique_ptr<BaseDistribution> dist_;

 public:

  RandomGenerator() {
    auto max_value_size = FLAGS_value_size_max;
    switch (FLAGS_value_size_distribution_type_e) {
      case kUniform:
        dist_.reset(new UniformDistribution(FLAGS_value_size_min,
                                            FLAGS_value_size_max));
        break;
      case kNormal:
        dist_.reset(new NormalDistribution(FLAGS_value_size_min,
                                           FLAGS_value_size_max));
        break;
      case kFixed:
      default:
        dist_.reset(new FixedDistribution(value_size));
        max_value_size = value_size;
    }
    // We use a limited amount of data over and over again and ensure
    // that it is larger than the compression window (32KB), and also
    // large enough to serve all typical value sizes we want to write.
    Random rnd(301);
    std::string piece;
    while (data_.size() < (unsigned)std::max(1048576, max_value_size)) {
      // Add a short fragment that is as compressible as specified
      // by FLAGS_compression_ratio.
      test::CompressibleString(&rnd, FLAGS_compression_ratio, 100, &piece);
      data_.append(piece);
    }
    pos_ = 0;
  }

  Slice Generate(unsigned int len) {
    assert(len <= data_.size());
    if (pos_ + len > data_.size()) {
      pos_ = 0;
    }
    pos_ += len;
    return Slice(data_.data() + pos_ - len, len);
  }

  Slice Generate() {
    auto len = dist_->Generate();
    return Generate(len);
  }
};

static void AppendWithSpace(std::string* str, Slice msg) {
  if (msg.empty()) return;
  if (!str->empty()) {
    str->push_back(' ');
  }
  str->append(msg.data(), msg.size());
}

struct DBWithColumnFamilies {
  std::vector<ColumnFamilyHandle*> cfh;
  DB* db;
#ifndef ROCKSDB_LITE
  OptimisticTransactionDB* opt_txn_db;
#endif  // ROCKSDB_LITE
  std::atomic<size_t> num_created;  // Need to be updated after all the
                                    // new entries in cfh are set.
  size_t num_hot;  // Number of column families to be queried at each moment.
                   // After each CreateNewCf(), another num_hot number of new
                   // Column families will be created and used to be queried.
  port::Mutex create_cf_mutex;  // Only one thread can execute CreateNewCf()
  std::vector<int> cfh_idx_to_prob;  // ith index holds probability of operating
                                     // on cfh[i].

  DBWithColumnFamilies()
      : db(nullptr)
#ifndef ROCKSDB_LITE
        , opt_txn_db(nullptr)
#endif  // ROCKSDB_LITE
  {
    cfh.clear();
    num_created = 0;
    num_hot = 0;
  }

  DBWithColumnFamilies(const DBWithColumnFamilies& other)
      : cfh(other.cfh),
        db(other.db),
#ifndef ROCKSDB_LITE
        opt_txn_db(other.opt_txn_db),
#endif  // ROCKSDB_LITE
        num_created(other.num_created.load()),
        num_hot(other.num_hot),
        cfh_idx_to_prob(other.cfh_idx_to_prob) {
  }

  void DeleteDBs() {
    std::for_each(cfh.begin(), cfh.end(),
                  [](ColumnFamilyHandle* cfhi) { delete cfhi; });
    cfh.clear();
#ifndef ROCKSDB_LITE
    if (opt_txn_db) {
      delete opt_txn_db;
      opt_txn_db = nullptr;
    } else {
      delete db;
      db = nullptr;
    }
#else
    delete db;
    db = nullptr;
#endif  // ROCKSDB_LITE
  }

  ColumnFamilyHandle* GetCfh(int64_t rand_num) {
    assert(num_hot > 0);
    size_t rand_offset = 0;
    if (!cfh_idx_to_prob.empty()) {
      assert(cfh_idx_to_prob.size() == num_hot);
      int sum = 0;
      while (sum + cfh_idx_to_prob[rand_offset] < rand_num % 100) {
        sum += cfh_idx_to_prob[rand_offset];
        ++rand_offset;
      }
      assert(rand_offset < cfh_idx_to_prob.size());
    } else {
      rand_offset = rand_num % num_hot;
    }
    return cfh[num_created.load(std::memory_order_acquire) - num_hot +
               rand_offset];
  }

  // stage: assume CF from 0 to stage * num_hot has be created. Need to create
  //        stage * num_hot + 1 to stage * (num_hot + 1).
  void CreateNewCf(ColumnFamilyOptions options, int64_t stage) {
    MutexLock l(&create_cf_mutex);
    if ((stage + 1) * num_hot <= num_created) {
      // Already created.
      return;
    }
    auto new_num_created = num_created + num_hot;
    assert(new_num_created <= cfh.size());
    for (size_t i = num_created; i < new_num_created; i++) {
      Status s =
          db->CreateColumnFamily(options, ColumnFamilyName(i), &(cfh[i]));
      if (!s.ok()) {
        fprintf(stderr, "create column family error: %s\n",
                s.ToString().c_str());
        abort();
      }
    }
    num_created.store(new_num_created, std::memory_order_release);
  }
};

// a class that reports stats to CSV file
class ReporterAgent {
 public:
  ReporterAgent(Env* env, const std::string& fname,
                uint64_t report_interval_secs)
      : env_(env),
        total_ops_done_(0),
        last_report_(0),
        report_interval_secs_(report_interval_secs),
        stop_(false) {
    auto s = env_->NewWritableFile(fname, &report_file_, EnvOptions());
    if (s.ok()) {
      s = report_file_->Append(Header() + "\n");
    }
    if (s.ok()) {
      s = report_file_->Flush();
    }
    if (!s.ok()) {
      fprintf(stderr, "Can't open %s: %s\n", fname.c_str(),
              s.ToString().c_str());
      abort();
    }

    reporting_thread_ = port::Thread([&]() { SleepAndReport(); });
  }

  ~ReporterAgent() {
    {
      std::unique_lock<std::mutex> lk(mutex_);
      stop_ = true;
      stop_cv_.notify_all();
    }
    reporting_thread_.join();
  }

  // thread safe
  void ReportFinishedOps(int64_t num_ops) {
    total_ops_done_.fetch_add(num_ops);
  }

 private:
  std::string Header() const { return "secs_elapsed,interval_qps"; }
  void SleepAndReport() {
    auto* clock = env_->GetSystemClock().get();
    auto time_started = clock->NowMicros();
    while (true) {
      {
        std::unique_lock<std::mutex> lk(mutex_);
        if (stop_ ||
            stop_cv_.wait_for(lk, std::chrono::seconds(report_interval_secs_),
                              [&]() { return stop_; })) {
          // stopping
          break;
        }
        // else -> timeout, which means time for a report!
      }
      auto total_ops_done_snapshot = total_ops_done_.load();
      // round the seconds elapsed
      auto secs_elapsed =
          (clock->NowMicros() - time_started + kMicrosInSecond / 2) /
          kMicrosInSecond;
      std::string report = ToString(secs_elapsed) + "," +
                           ToString(total_ops_done_snapshot - last_report_) +
                           "\n";
      auto s = report_file_->Append(report);
      if (s.ok()) {
        s = report_file_->Flush();
      }
      if (!s.ok()) {
        fprintf(stderr,
                "Can't write to report file (%s), stopping the reporting\n",
                s.ToString().c_str());
        break;
      }
      last_report_ = total_ops_done_snapshot;
    }
  }

  Env* env_;
  std::unique_ptr<WritableFile> report_file_;
  std::atomic<int64_t> total_ops_done_;
  int64_t last_report_;
  const uint64_t report_interval_secs_;
  ROCKSDB_NAMESPACE::port::Thread reporting_thread_;
  std::mutex mutex_;
  // will notify on stop
  std::condition_variable stop_cv_;
  bool stop_;
};

enum OperationType : unsigned char {
  kRead = 0,
  kWrite,
  kDelete,
  kSeek,
  kMerge,
  kUpdate,
  kCompress,
  kUncompress,
  kCrc,
  kHash,
  kOthers
};

static std::unordered_map<OperationType, std::string, std::hash<unsigned char>>
                          OperationTypeString = {
  {kRead, "read"},
  {kWrite, "write"},
  {kDelete, "delete"},
  {kSeek, "seek"},
  {kMerge, "merge"},
  {kUpdate, "update"},
  {kCompress, "compress"},
  {kCompress, "uncompress"},
  {kCrc, "crc"},
  {kHash, "hash"},
  {kOthers, "op"}
};

class CombinedStats;
class Stats {
 private:
  SystemClock* clock_;
  int id_;
  uint64_t start_ = 0;
  uint64_t sine_interval_;
  uint64_t finish_;
  double seconds_;
  uint64_t done_;
  uint64_t last_report_done_;
  uint64_t next_report_;
  uint64_t bytes_;
  uint64_t last_op_finish_;
  uint64_t last_report_finish_;
  std::unordered_map<OperationType, std::shared_ptr<HistogramImpl>,
                     std::hash<unsigned char>> hist_;
  std::string message_;
  bool exclude_from_merge_;
  ReporterAgent* reporter_agent_;  // does not own
  friend class CombinedStats;

 public:
  Stats() : clock_(FLAGS_env->GetSystemClock().get()) { Start(-1); }

  void SetReporterAgent(ReporterAgent* reporter_agent) {
    reporter_agent_ = reporter_agent;
  }

  void Start(int id) {
    id_ = id;
    next_report_ = FLAGS_stats_interval ? FLAGS_stats_interval : 100;
    last_op_finish_ = start_;
    hist_.clear();
    done_ = 0;
    last_report_done_ = 0;
    bytes_ = 0;
    seconds_ = 0;
    start_ = clock_->NowMicros();
    sine_interval_ = clock_->NowMicros();
    finish_ = start_;
    last_report_finish_ = start_;
    message_.clear();
    // When set, stats from this thread won't be merged with others.
    exclude_from_merge_ = false;
  }

  void Merge(const Stats& other) {
    if (other.exclude_from_merge_)
      return;

    for (auto it = other.hist_.begin(); it != other.hist_.end(); ++it) {
      auto this_it = hist_.find(it->first);
      if (this_it != hist_.end()) {
        this_it->second->Merge(*(other.hist_.at(it->first)));
      } else {
        hist_.insert({ it->first, it->second });
      }
    }

    done_ += other.done_;
    bytes_ += other.bytes_;
    seconds_ += other.seconds_;
    if (other.start_ < start_) start_ = other.start_;
    if (other.finish_ > finish_) finish_ = other.finish_;

    // Just keep the messages from one thread
    if (message_.empty()) message_ = other.message_;
  }

  void Stop() {
    finish_ = clock_->NowMicros();
    seconds_ = (finish_ - start_) * 1e-6;
  }

  void AddMessage(Slice msg) {
    AppendWithSpace(&message_, msg);
  }

  void SetId(int id) { id_ = id; }
  void SetExcludeFromMerge() { exclude_from_merge_ = true; }

  void PrintThreadStatus() {
    std::vector<ThreadStatus> thread_list;
    FLAGS_env->GetThreadList(&thread_list);

    fprintf(stderr, "\n%18s %10s %12s %20s %13s %45s %12s %s\n",
        "ThreadID", "ThreadType", "cfName", "Operation",
        "ElapsedTime", "Stage", "State", "OperationProperties");

    int64_t current_time = 0;
    clock_->GetCurrentTime(&current_time).PermitUncheckedError();
    for (auto ts : thread_list) {
      fprintf(stderr, "%18" PRIu64 " %10s %12s %20s %13s %45s %12s",
          ts.thread_id,
          ThreadStatus::GetThreadTypeName(ts.thread_type).c_str(),
          ts.cf_name.c_str(),
          ThreadStatus::GetOperationName(ts.operation_type).c_str(),
          ThreadStatus::MicrosToString(ts.op_elapsed_micros).c_str(),
          ThreadStatus::GetOperationStageName(ts.operation_stage).c_str(),
          ThreadStatus::GetStateName(ts.state_type).c_str());

      auto op_properties = ThreadStatus::InterpretOperationProperties(
          ts.operation_type, ts.op_properties);
      for (const auto& op_prop : op_properties) {
        fprintf(stderr, " %s %" PRIu64" |",
            op_prop.first.c_str(), op_prop.second);
      }
      fprintf(stderr, "\n");
    }
  }

  void ResetSineInterval() { sine_interval_ = clock_->NowMicros(); }

  uint64_t GetSineInterval() {
    return sine_interval_;
  }

  uint64_t GetStart() {
    return start_;
  }

  void ResetLastOpTime() {
    // Set to now to avoid latency from calls to SleepForMicroseconds
    last_op_finish_ = clock_->NowMicros();
  }

  void FinishedOps(DBWithColumnFamilies* db_with_cfh, DB* db, int64_t num_ops,
                   enum OperationType op_type = kOthers) {
    if (reporter_agent_) {
      reporter_agent_->ReportFinishedOps(num_ops);
    }
    if (FLAGS_histogram) {
      uint64_t now = clock_->NowMicros();
      uint64_t micros = now - last_op_finish_;

      if (hist_.find(op_type) == hist_.end())
      {
        auto hist_temp = std::make_shared<HistogramImpl>();
        hist_.insert({op_type, std::move(hist_temp)});
      }
      hist_[op_type]->Add(micros);

      if (micros > 20000 && !FLAGS_stats_interval) {
        fprintf(stderr, "long op: %" PRIu64 " micros%30s\r", micros, "");
        fflush(stderr);
      }
      last_op_finish_ = now;
    }

    done_ += num_ops;
    if (done_ >= next_report_) {
      if (!FLAGS_stats_interval) {
        if      (next_report_ < 1000)   next_report_ += 100;
        else if (next_report_ < 5000)   next_report_ += 500;
        else if (next_report_ < 10000)  next_report_ += 1000;
        else if (next_report_ < 50000)  next_report_ += 5000;
        else if (next_report_ < 100000) next_report_ += 10000;
        else if (next_report_ < 500000) next_report_ += 50000;
        else                            next_report_ += 100000;
        fprintf(stderr, "... finished %" PRIu64 " ops%30s\r", done_, "");
      } else {
        uint64_t now = clock_->NowMicros();
        int64_t usecs_since_last = now - last_report_finish_;

        // Determine whether to print status where interval is either
        // each N operations or each N seconds.

        if (FLAGS_stats_interval_seconds &&
            usecs_since_last < (FLAGS_stats_interval_seconds * 1000000)) {
          // Don't check again for this many operations
          next_report_ += FLAGS_stats_interval;

        } else {
          fprintf(stderr,
                  "%s ... thread %d: (%" PRIu64 ",%" PRIu64
                  ") ops and "
                  "(%.1f,%.1f) ops/second in (%.6f,%.6f) seconds\n",
                  clock_->TimeToString(now / 1000000).c_str(), id_,
                  done_ - last_report_done_, done_,
                  (done_ - last_report_done_) / (usecs_since_last / 1000000.0),
                  done_ / ((now - start_) / 1000000.0),
                  (now - last_report_finish_) / 1000000.0,
                  (now - start_) / 1000000.0);

          if (id_ == 0 && FLAGS_stats_per_interval) {
            std::string stats;

            if (db_with_cfh && db_with_cfh->num_created.load()) {
              for (size_t i = 0; i < db_with_cfh->num_created.load(); ++i) {
                if (db->GetProperty(db_with_cfh->cfh[i], "rocksdb.cfstats",
                                    &stats))
                  fprintf(stderr, "%s\n", stats.c_str());
                if (FLAGS_show_table_properties) {
                  for (int level = 0; level < FLAGS_num_levels; ++level) {
                    if (db->GetProperty(
                            db_with_cfh->cfh[i],
                            "rocksdb.aggregated-table-properties-at-level" +
                                ToString(level),
                            &stats)) {
                      if (stats.find("# entries=0") == std::string::npos) {
                        fprintf(stderr, "Level[%d]: %s\n", level,
                                stats.c_str());
                      }
                    }
                  }
                }
              }
            } else if (db) {
              if (db->GetProperty("rocksdb.stats", &stats)) {
                fprintf(stderr, "%s\n", stats.c_str());
              }
              if (FLAGS_show_table_properties) {
                for (int level = 0; level < FLAGS_num_levels; ++level) {
                  if (db->GetProperty(
                          "rocksdb.aggregated-table-properties-at-level" +
                              ToString(level),
                          &stats)) {
                    if (stats.find("# entries=0") == std::string::npos) {
                      fprintf(stderr, "Level[%d]: %s\n", level, stats.c_str());
                    }
                  }
                }
              }
            }
          }

          next_report_ += FLAGS_stats_interval;
          last_report_finish_ = now;
          last_report_done_ = done_;
        }
      }
      if (id_ == 0 && FLAGS_thread_status_per_interval) {
        PrintThreadStatus();
      }
      fflush(stderr);
    }
  }

  void AddBytes(int64_t n) {
    bytes_ += n;
  }

  void Report(const Slice& name) {
    // Pretend at least one op was done in case we are running a benchmark
    // that does not call FinishedOps().
    if (done_ < 1) done_ = 1;

    std::string extra;
    if (bytes_ > 0) {
      // Rate is computed on actual elapsed time, not the sum of per-thread
      // elapsed times.
      double elapsed = (finish_ - start_) * 1e-6;
      char rate[100];
      snprintf(rate, sizeof(rate), "%6.1f MB/s",
               (bytes_ / 1048576.0) / elapsed);
      extra = rate;
    }
    AppendWithSpace(&extra, message_);
    double elapsed = (finish_ - start_) * 1e-6;
    double throughput = (double)done_/elapsed;

    fprintf(stdout, "%-12s : %11.3f micros/op %ld ops/sec;%s%s\n",
            name.ToString().c_str(),
            seconds_ * 1e6 / done_,
            (long)throughput,
            (extra.empty() ? "" : " "),
            extra.c_str());
    if (FLAGS_histogram) {
      for (auto it = hist_.begin(); it != hist_.end(); ++it) {
        fprintf(stdout, "Microseconds per %s:\n%s\n",
                OperationTypeString[it->first].c_str(),
                it->second->ToString().c_str());
      }
    }
    if (FLAGS_report_file_operations) {
      ReportFileOpEnv* env = static_cast<ReportFileOpEnv*>(FLAGS_env);
      ReportFileOpCounters* counters = env->counters();
      fprintf(stdout, "Num files opened: %d\n",
              counters->open_counter_.load(std::memory_order_relaxed));
      fprintf(stdout, "Num files deleted: %d\n",
              counters->delete_counter_.load(std::memory_order_relaxed));
      fprintf(stdout, "Num files renamed: %d\n",
              counters->rename_counter_.load(std::memory_order_relaxed));
      fprintf(stdout, "Num Flush(): %d\n",
              counters->flush_counter_.load(std::memory_order_relaxed));
      fprintf(stdout, "Num Sync(): %d\n",
              counters->sync_counter_.load(std::memory_order_relaxed));
      fprintf(stdout, "Num Fsync(): %d\n",
              counters->fsync_counter_.load(std::memory_order_relaxed));
      fprintf(stdout, "Num Close(): %d\n",
              counters->close_counter_.load(std::memory_order_relaxed));
      fprintf(stdout, "Num Read(): %d\n",
              counters->read_counter_.load(std::memory_order_relaxed));
      fprintf(stdout, "Num Append(): %d\n",
              counters->append_counter_.load(std::memory_order_relaxed));
      fprintf(stdout, "Num bytes read: %" PRIu64 "\n",
              counters->bytes_read_.load(std::memory_order_relaxed));
      fprintf(stdout, "Num bytes written: %" PRIu64 "\n",
              counters->bytes_written_.load(std::memory_order_relaxed));
      env->reset();
    }
    fflush(stdout);
  }
};

class CombinedStats {
 public:
  void AddStats(const Stats& stat) {
    uint64_t total_ops = stat.done_;
    uint64_t total_bytes_ = stat.bytes_;
    double elapsed;

    if (total_ops < 1) {
      total_ops = 1;
    }

    elapsed = (stat.finish_ - stat.start_) * 1e-6;
    throughput_ops_.emplace_back(total_ops / elapsed);

    if (total_bytes_ > 0) {
      double mbs = (total_bytes_ / 1048576.0);
      throughput_mbs_.emplace_back(mbs / elapsed);
    }
  }

  void Report(const std::string& bench_name) {
    const char* name = bench_name.c_str();
    int num_runs = static_cast<int>(throughput_ops_.size());

    if (throughput_mbs_.size() == throughput_ops_.size()) {
      fprintf(stdout,
              "%s [AVG    %d runs] : %d ops/sec; %6.1f MB/sec\n"
              "%s [MEDIAN %d runs] : %d ops/sec; %6.1f MB/sec\n",
              name, num_runs, static_cast<int>(CalcAvg(throughput_ops_)),
              CalcAvg(throughput_mbs_), name, num_runs,
              static_cast<int>(CalcMedian(throughput_ops_)),
              CalcMedian(throughput_mbs_));
    } else {
      fprintf(stdout,
              "%s [AVG    %d runs] : %d ops/sec\n"
              "%s [MEDIAN %d runs] : %d ops/sec\n",
              name, num_runs, static_cast<int>(CalcAvg(throughput_ops_)), name,
              num_runs, static_cast<int>(CalcMedian(throughput_ops_)));
    }
  }

 private:
  double CalcAvg(std::vector<double> data) {
    double avg = 0;
    for (double x : data) {
      avg += x;
    }
    avg = avg / data.size();
    return avg;
  }

  double CalcMedian(std::vector<double> data) {
    assert(data.size() > 0);
    std::sort(data.begin(), data.end());

    size_t mid = data.size() / 2;
    if (data.size() % 2 == 1) {
      // Odd number of entries
      return data[mid];
    } else {
      // Even number of entries
      return (data[mid] + data[mid - 1]) / 2;
    }
  }

  std::vector<double> throughput_ops_;
  std::vector<double> throughput_mbs_;
};

class TimestampEmulator {
 private:
  std::atomic<uint64_t> timestamp_;

 public:
  TimestampEmulator() : timestamp_(0) {}
  uint64_t Get() const { return timestamp_.load(); }
  void Inc() { timestamp_++; }
  Slice Allocate(char* scratch) {
    // TODO: support larger timestamp sizes
    assert(FLAGS_user_timestamp_size == 8);
    assert(scratch);
    uint64_t ts = timestamp_.fetch_add(1);
    EncodeFixed64(scratch, ts);
    return Slice(scratch, FLAGS_user_timestamp_size);
  }
  Slice GetTimestampForRead(Random64& rand, char* scratch) {
    assert(FLAGS_user_timestamp_size == 8);
    assert(scratch);
    if (FLAGS_read_with_latest_user_timestamp) {
      return Allocate(scratch);
    }
    // Choose a random timestamp from the past.
    uint64_t ts = rand.Next() % Get();
    EncodeFixed64(scratch, ts);
    return Slice(scratch, FLAGS_user_timestamp_size);
  }
};

// State shared by all concurrent executions of the same benchmark.
struct SharedState {
  port::Mutex mu;
  port::CondVar cv;
  int total;
  int perf_level;
  std::shared_ptr<RateLimiter> write_rate_limiter;
  std::shared_ptr<RateLimiter> read_rate_limiter;

  // Each thread goes through the following states:
  //    (1) initializing
  //    (2) waiting for others to be initialized
  //    (3) running
  //    (4) done

  long num_initialized;
  long num_done;
  bool start;

  SharedState() : cv(&mu), perf_level(FLAGS_perf_level) { }
};

// Per-thread state for concurrent executions of the same benchmark.
struct ThreadState {
  int tid;             // 0..n-1 when running in n threads
  Random64 rand;         // Has different seeds for different threads
  Stats stats;
  SharedState* shared;

  explicit ThreadState(int index)
      : tid(index), rand((FLAGS_seed ? FLAGS_seed : 1000) + index) {}
};

class Duration {
 public:
  Duration(uint64_t max_seconds, int64_t max_ops, int64_t ops_per_stage = 0) {
    max_seconds_ = max_seconds;
    max_ops_= max_ops;
    ops_per_stage_ = (ops_per_stage > 0) ? ops_per_stage : max_ops;
    ops_ = 0;
    start_at_ = FLAGS_env->NowMicros();
  }

  int64_t GetStage() { return std::min(ops_, max_ops_ - 1) / ops_per_stage_; }

  bool Done(int64_t increment) {
    if (increment <= 0) increment = 1;    // avoid Done(0) and infinite loops
    ops_ += increment;

    if (max_seconds_) {
      // Recheck every appx 1000 ops (exact iff increment is factor of 1000)
      auto granularity = FLAGS_ops_between_duration_checks;
      if ((ops_ / granularity) != ((ops_ - increment) / granularity)) {
        uint64_t now = FLAGS_env->NowMicros();
        return ((now - start_at_) / 1000000) >= max_seconds_;
      } else {
        return false;
      }
    } else {
      return ops_ > max_ops_;
    }
  }

 private:
  uint64_t max_seconds_;
  int64_t max_ops_;
  int64_t ops_per_stage_;
  int64_t ops_;
  uint64_t start_at_;
};

class Benchmark {
 private:
  std::shared_ptr<Cache> cache_;
  std::shared_ptr<Cache> compressed_cache_;
  const SliceTransform* prefix_extractor_;
  DBWithColumnFamilies db_;
  std::vector<DBWithColumnFamilies> multi_dbs_;
  int64_t num_;
  int key_size_;
  int user_timestamp_size_;
  int prefix_size_;
  int64_t keys_per_prefix_;
  int64_t entries_per_batch_;
  int64_t writes_before_delete_range_;
  int64_t writes_per_range_tombstone_;
  int64_t range_tombstone_width_;
  int64_t max_num_range_tombstones_;
  WriteOptions write_options_;
  Options open_options_;  // keep options around to properly destroy db later
#ifndef ROCKSDB_LITE
  TraceOptions trace_options_;
  TraceOptions block_cache_trace_options_;
#endif
  int64_t reads_;
  int64_t deletes_;
  double read_random_exp_range_;
  int64_t writes_;
  int64_t readwrites_;
  int64_t merge_keys_;
  bool report_file_operations_;
  bool use_blob_db_;  // Stacked BlobDB
  std::vector<std::string> keys_;

  class ErrorHandlerListener : public EventListener {
   public:
#ifndef ROCKSDB_LITE
    ErrorHandlerListener()
        : mutex_(),
          cv_(&mutex_),
          no_auto_recovery_(false),
          recovery_complete_(false) {}

    ~ErrorHandlerListener() override {}

    const char* Name() const override { return kClassName(); }
    static const char* kClassName() { return "ErrorHandlerListener"; }

    void OnErrorRecoveryBegin(BackgroundErrorReason /*reason*/,
                              Status /*bg_error*/,
                              bool* auto_recovery) override {
      if (*auto_recovery && no_auto_recovery_) {
        *auto_recovery = false;
      }
    }

    void OnErrorRecoveryCompleted(Status /*old_bg_error*/) override {
      InstrumentedMutexLock l(&mutex_);
      recovery_complete_ = true;
      cv_.SignalAll();
    }

    bool WaitForRecovery(uint64_t abs_time_us) {
      InstrumentedMutexLock l(&mutex_);
      if (!recovery_complete_) {
        cv_.TimedWait(abs_time_us);
      }
      if (recovery_complete_) {
        recovery_complete_ = false;
        return true;
      }
      return false;
    }

    void EnableAutoRecovery(bool enable = true) { no_auto_recovery_ = !enable; }

   private:
    InstrumentedMutex mutex_;
    InstrumentedCondVar cv_;
    bool no_auto_recovery_;
    bool recovery_complete_;
#else   // ROCKSDB_LITE
    bool WaitForRecovery(uint64_t /*abs_time_us*/) { return true; }
    void EnableAutoRecovery(bool /*enable*/) {}
#endif  // ROCKSDB_LITE
  };

  std::shared_ptr<ErrorHandlerListener> listener_;

  std::unique_ptr<TimestampEmulator> mock_app_clock_;

  bool SanityCheck() {
    if (FLAGS_compression_ratio > 1) {
      fprintf(stderr, "compression_ratio should be between 0 and 1\n");
      return false;
    }
    return true;
  }

  inline bool CompressSlice(const CompressionInfo& compression_info,
                            const Slice& input, std::string* compressed) {
    constexpr uint32_t compress_format_version = 2;

    return CompressData(input, compression_info, compress_format_version,
                        compressed);
  }

  void PrintHeader(const Options& options) {
    PrintEnvironment();
    fprintf(stdout,
            "Keys:       %d bytes each (+ %d bytes user-defined timestamp)\n",
            FLAGS_key_size, FLAGS_user_timestamp_size);
    auto avg_value_size = FLAGS_value_size;
    if (FLAGS_value_size_distribution_type_e == kFixed) {
      fprintf(stdout, "Values:     %d bytes each (%d bytes after compression)\n",
              avg_value_size,
              static_cast<int>(avg_value_size * FLAGS_compression_ratio + 0.5));
    } else {
      avg_value_size = (FLAGS_value_size_min + FLAGS_value_size_max) / 2;
      fprintf(stdout, "Values:     %d avg bytes each (%d bytes after compression)\n",
              avg_value_size,
              static_cast<int>(avg_value_size * FLAGS_compression_ratio + 0.5));
      fprintf(stdout, "Values Distribution: %s (min: %d, max: %d)\n",
              FLAGS_value_size_distribution_type.c_str(),
              FLAGS_value_size_min, FLAGS_value_size_max);
    }
    fprintf(stdout, "Entries:    %" PRIu64 "\n", num_);
    fprintf(stdout, "Prefix:    %d bytes\n", FLAGS_prefix_size);
    fprintf(stdout, "Keys per prefix:    %" PRIu64 "\n", keys_per_prefix_);
    fprintf(stdout, "RawSize:    %.1f MB (estimated)\n",
            ((static_cast<int64_t>(FLAGS_key_size + avg_value_size) * num_)
             / 1048576.0));
    fprintf(stdout, "FileSize:   %.1f MB (estimated)\n",
            (((FLAGS_key_size + avg_value_size * FLAGS_compression_ratio)
              * num_)
             / 1048576.0));
    fprintf(stdout, "Write rate: %" PRIu64 " bytes/second\n",
            FLAGS_benchmark_write_rate_limit);
    fprintf(stdout, "Read rate: %" PRIu64 " ops/second\n",
            FLAGS_benchmark_read_rate_limit);
    if (FLAGS_enable_numa) {
      fprintf(stderr, "Running in NUMA enabled mode.\n");
#ifndef NUMA
      fprintf(stderr, "NUMA is not defined in the system.\n");
      exit(1);
#else
      if (numa_available() == -1) {
        fprintf(stderr, "NUMA is not supported by the system.\n");
        exit(1);
      }
#endif
    }

    auto compression = CompressionTypeToString(FLAGS_compression_type_e);
    fprintf(stdout, "Compression: %s\n", compression.c_str());
    fprintf(stdout, "Compression sampling rate: %" PRId64 "\n",
            FLAGS_sample_for_compression);
    if (options.memtable_factory != nullptr) {
      fprintf(stdout, "Memtablerep: %s\n",
              options.memtable_factory->GetId().c_str());
    }
    fprintf(stdout, "Perf Level: %d\n", FLAGS_perf_level);

    PrintWarnings(compression.c_str());
    fprintf(stdout, "------------------------------------------------\n");
  }

  void PrintWarnings(const char* compression) {
#if defined(__GNUC__) && !defined(__OPTIMIZE__)
    fprintf(stdout,
            "WARNING: Optimization is disabled: benchmarks unnecessarily slow\n"
            );
#endif
#ifndef NDEBUG
    fprintf(stdout,
            "WARNING: Assertions are enabled; benchmarks unnecessarily slow\n");
#endif
    if (FLAGS_compression_type_e != ROCKSDB_NAMESPACE::kNoCompression) {
      // The test string should not be too small.
      const int len = FLAGS_block_size;
      std::string input_str(len, 'y');
      std::string compressed;
      CompressionOptions opts;
      CompressionContext context(FLAGS_compression_type_e);
      CompressionInfo info(opts, context, CompressionDict::GetEmptyDict(),
                           FLAGS_compression_type_e,
                           FLAGS_sample_for_compression);
      bool result = CompressSlice(info, Slice(input_str), &compressed);

      if (!result) {
        fprintf(stdout, "WARNING: %s compression is not enabled\n",
                compression);
      } else if (compressed.size() >= input_str.size()) {
        fprintf(stdout, "WARNING: %s compression is not effective\n",
                compression);
      }
    }
  }

// Current the following isn't equivalent to OS_LINUX.
#if defined(__linux)
  static Slice TrimSpace(Slice s) {
    unsigned int start = 0;
    while (start < s.size() && isspace(s[start])) {
      start++;
    }
    unsigned int limit = static_cast<unsigned int>(s.size());
    while (limit > start && isspace(s[limit-1])) {
      limit--;
    }
    return Slice(s.data() + start, limit - start);
  }
#endif

  void PrintEnvironment() {
    fprintf(stderr, "RocksDB:    version %d.%d\n",
            kMajorVersion, kMinorVersion);

#if defined(__linux) || defined(__APPLE__) || defined(__FreeBSD__)
    time_t now = time(nullptr);
    char buf[52];
    // Lint complains about ctime() usage, so replace it with ctime_r(). The
    // requirement is to provide a buffer which is at least 26 bytes.
    fprintf(stderr, "Date:       %s",
            ctime_r(&now, buf));  // ctime_r() adds newline

#if defined(__linux)
    FILE* cpuinfo = fopen("/proc/cpuinfo", "r");
    if (cpuinfo != nullptr) {
      char line[1000];
      int num_cpus = 0;
      std::string cpu_type;
      std::string cache_size;
      while (fgets(line, sizeof(line), cpuinfo) != nullptr) {
        const char* sep = strchr(line, ':');
        if (sep == nullptr) {
          continue;
        }
        Slice key = TrimSpace(Slice(line, sep - 1 - line));
        Slice val = TrimSpace(Slice(sep + 1));
        if (key == "model name") {
          ++num_cpus;
          cpu_type = val.ToString();
        } else if (key == "cache size") {
          cache_size = val.ToString();
        }
      }
      fclose(cpuinfo);
      fprintf(stderr, "CPU:        %d * %s\n", num_cpus, cpu_type.c_str());
      fprintf(stderr, "CPUCache:   %s\n", cache_size.c_str());
    }
#elif defined(__APPLE__)
    struct host_basic_info h;
    size_t hlen = HOST_BASIC_INFO_COUNT;
    if (host_info(mach_host_self(), HOST_BASIC_INFO, (host_info_t)&h,
                  (uint32_t*)&hlen) == KERN_SUCCESS) {
      std::string cpu_type;
      std::string cache_size;
      size_t hcache_size;
      hlen = sizeof(hcache_size);
      if (sysctlbyname("hw.cachelinesize", &hcache_size, &hlen, NULL, 0) == 0) {
        cache_size = std::to_string(hcache_size);
      }
      switch (h.cpu_type) {
        case CPU_TYPE_X86_64:
          cpu_type = "x86_64";
          break;
        case CPU_TYPE_ARM64:
          cpu_type = "arm64";
          break;
        default:
          break;
      }
      fprintf(stderr, "CPU:        %d * %s\n", h.max_cpus, cpu_type.c_str());
      fprintf(stderr, "CPUCache:   %s\n", cache_size.c_str());
    }
#elif defined(__FreeBSD__)
    int ncpus;
    size_t len = sizeof(ncpus);
    int mib[2] = {CTL_HW, HW_NCPU};
    if (sysctl(mib, 2, &ncpus, &len, nullptr, 0) == 0) {
      char cpu_type[16];
      len = sizeof(cpu_type) - 1;
      mib[1] = HW_MACHINE;
      if (sysctl(mib, 2, cpu_type, &len, nullptr, 0) == 0) cpu_type[len] = 0;

      fprintf(stderr, "CPU:        %d * %s\n", ncpus, cpu_type);
      // no programmatic way to get the cache line size except on PPC
    }
#endif
#endif
  }

  static bool KeyExpired(const TimestampEmulator* timestamp_emulator,
                         const Slice& key) {
    const char* pos = key.data();
    pos += 8;
    uint64_t timestamp = 0;
    if (port::kLittleEndian) {
      int bytes_to_fill = 8;
      for (int i = 0; i < bytes_to_fill; ++i) {
        timestamp |= (static_cast<uint64_t>(static_cast<unsigned char>(pos[i]))
                      << ((bytes_to_fill - i - 1) << 3));
      }
    } else {
      memcpy(&timestamp, pos, sizeof(timestamp));
    }
    return timestamp_emulator->Get() - timestamp > FLAGS_time_range;
  }

  class ExpiredTimeFilter : public CompactionFilter {
   public:
    explicit ExpiredTimeFilter(
        const std::shared_ptr<TimestampEmulator>& timestamp_emulator)
        : timestamp_emulator_(timestamp_emulator) {}
    bool Filter(int /*level*/, const Slice& key,
                const Slice& /*existing_value*/, std::string* /*new_value*/,
                bool* /*value_changed*/) const override {
      return KeyExpired(timestamp_emulator_.get(), key);
    }
    const char* Name() const override { return "ExpiredTimeFilter"; }

   private:
    std::shared_ptr<TimestampEmulator> timestamp_emulator_;
  };

  class KeepFilter : public CompactionFilter {
   public:
    bool Filter(int /*level*/, const Slice& /*key*/, const Slice& /*value*/,
                std::string* /*new_value*/,
                bool* /*value_changed*/) const override {
      return false;
    }

    const char* Name() const override { return "KeepFilter"; }
  };

  std::shared_ptr<Cache> NewCache(int64_t capacity) {
    if (capacity <= 0) {
      return nullptr;
    }
    if (FLAGS_use_clock_cache) {
      auto cache = NewClockCache(static_cast<size_t>(capacity),
                                 FLAGS_cache_numshardbits);
      if (!cache) {
        fprintf(stderr, "Clock cache not supported.");
        exit(1);
      }
      return cache;
    } else {
      LRUCacheOptions opts(
          static_cast<size_t>(capacity), FLAGS_cache_numshardbits,
          false /*strict_capacity_limit*/, FLAGS_cache_high_pri_pool_ratio,
#ifdef MEMKIND
          FLAGS_use_cache_memkind_kmem_allocator
              ? std::make_shared<MemkindKmemAllocator>()
              : nullptr
#else
          nullptr
#endif
      );
      if (FLAGS_use_cache_memkind_kmem_allocator) {
#ifndef MEMKIND
        fprintf(stderr, "Memkind library is not linked with the binary.");
        exit(1);
#endif
      }
#ifndef ROCKSDB_LITE
      if (!FLAGS_secondary_cache_uri.empty()) {
        Status s = SecondaryCache::CreateFromString(
            ConfigOptions(), FLAGS_secondary_cache_uri, &secondary_cache);
        if (secondary_cache == nullptr) {
          fprintf(
              stderr,
              "No secondary cache registered matching string: %s status=%s\n",
              FLAGS_secondary_cache_uri.c_str(), s.ToString().c_str());
          exit(1);
        }
        opts.secondary_cache = secondary_cache;
      }
#endif  // ROCKSDB_LITE
      return NewLRUCache(opts);
    }
  }

 public:
  Benchmark()
      : cache_(NewCache(FLAGS_cache_size)),
        compressed_cache_(NewCache(FLAGS_compressed_cache_size)),
        prefix_extractor_(NewFixedPrefixTransform(FLAGS_prefix_size)),
        num_(FLAGS_num),
        key_size_(FLAGS_key_size),
        user_timestamp_size_(FLAGS_user_timestamp_size),
        prefix_size_(FLAGS_prefix_size),
        keys_per_prefix_(FLAGS_keys_per_prefix),
        entries_per_batch_(1),
        reads_(FLAGS_reads < 0 ? FLAGS_num : FLAGS_reads),
        read_random_exp_range_(0.0),
        writes_(FLAGS_writes < 0 ? FLAGS_num : FLAGS_writes),
        readwrites_(
            (FLAGS_writes < 0 && FLAGS_reads < 0)
                ? FLAGS_num
                : ((FLAGS_writes > FLAGS_reads) ? FLAGS_writes : FLAGS_reads)),
        merge_keys_(FLAGS_merge_keys < 0 ? FLAGS_num : FLAGS_merge_keys),
        report_file_operations_(FLAGS_report_file_operations),
#ifndef ROCKSDB_LITE
        use_blob_db_(FLAGS_use_blob_db)  // Stacked BlobDB
#else
        use_blob_db_(false)  // Stacked BlobDB
#endif  // !ROCKSDB_LITE
  {
    // use simcache instead of cache
    if (FLAGS_simcache_size >= 0) {
      if (FLAGS_cache_numshardbits >= 1) {
        cache_ =
            NewSimCache(cache_, FLAGS_simcache_size, FLAGS_cache_numshardbits);
      } else {
        cache_ = NewSimCache(cache_, FLAGS_simcache_size, 0);
      }
    }

    if (report_file_operations_) {
      if (!FLAGS_hdfs.empty()) {
        fprintf(stderr,
                "--hdfs and --report_file_operations cannot be enabled "
                "at the same time");
        exit(1);
      }
      FLAGS_env = new ReportFileOpEnv(FLAGS_env);
    }

    if (FLAGS_prefix_size > FLAGS_key_size) {
      fprintf(stderr, "prefix size is larger than key size");
      exit(1);
    }

    std::vector<std::string> files;
    FLAGS_env->GetChildren(FLAGS_db, &files);
    for (size_t i = 0; i < files.size(); i++) {
      if (Slice(files[i]).starts_with("heap-")) {
        FLAGS_env->DeleteFile(FLAGS_db + "/" + files[i]);
      }
    }
    if (!FLAGS_use_existing_db) {
      Options options;
      options.env = FLAGS_env;
      if (!FLAGS_wal_dir.empty()) {
        options.wal_dir = FLAGS_wal_dir;
      }
#ifndef ROCKSDB_LITE
      if (use_blob_db_) {
        // Stacked BlobDB
        blob_db::DestroyBlobDB(FLAGS_db, options, blob_db::BlobDBOptions());
      }
#endif  // !ROCKSDB_LITE
      DestroyDB(FLAGS_db, options);
      if (!FLAGS_wal_dir.empty()) {
        FLAGS_env->DeleteDir(FLAGS_wal_dir);
      }

      if (FLAGS_num_multi_db > 1) {
        FLAGS_env->CreateDir(FLAGS_db);
        if (!FLAGS_wal_dir.empty()) {
          FLAGS_env->CreateDir(FLAGS_wal_dir);
        }
      }
    }

    listener_.reset(new ErrorHandlerListener());
    if (user_timestamp_size_ > 0) {
      mock_app_clock_.reset(new TimestampEmulator());
    }
  }

  void DeleteDBs() {
    db_.DeleteDBs();
    for (const DBWithColumnFamilies& dbwcf : multi_dbs_) {
      delete dbwcf.db;
    }
  }

  ~Benchmark() {
    DeleteDBs();
    delete prefix_extractor_;
    if (cache_.get() != nullptr) {
      // Clear cache reference first
      open_options_.write_buffer_manager.reset();
      // this will leak, but we're shutting down so nobody cares
      cache_->DisownData();
    }
  }

  Slice AllocateKey(std::unique_ptr<const char[]>* key_guard) {
    char* data = new char[key_size_];
    const char* const_data = data;
    key_guard->reset(const_data);
    return Slice(key_guard->get(), key_size_);
  }

  // Generate key according to the given specification and random number.
  // The resulting key will have the following format:
  //   - If keys_per_prefix_ is positive, extra trailing bytes are either cut
  //     off or padded with '0'.
  //     The prefix value is derived from key value.
  //     ----------------------------
  //     | prefix 00000 | key 00000 |
  //     ----------------------------
  //
  //   - If keys_per_prefix_ is 0, the key is simply a binary representation of
  //     random number followed by trailing '0's
  //     ----------------------------
  //     |        key 00000         |
  //     ----------------------------
  void GenerateKeyFromInt(uint64_t v, int64_t num_keys, Slice* key) {
    if (!keys_.empty()) {
      assert(FLAGS_use_existing_keys);
      assert(keys_.size() == static_cast<size_t>(num_keys));
      assert(v < static_cast<uint64_t>(num_keys));
      *key = keys_[v];
      return;
    }
    char* start = const_cast<char*>(key->data());
    char* pos = start;
    if (keys_per_prefix_ > 0) {
      int64_t num_prefix = num_keys / keys_per_prefix_;
      int64_t prefix = v % num_prefix;
      int bytes_to_fill = std::min(prefix_size_, 8);
      if (port::kLittleEndian) {
        for (int i = 0; i < bytes_to_fill; ++i) {
          pos[i] = (prefix >> ((bytes_to_fill - i - 1) << 3)) & 0xFF;
        }
      } else {
        memcpy(pos, static_cast<void*>(&prefix), bytes_to_fill);
      }
      if (prefix_size_ > 8) {
        // fill the rest with 0s
        memset(pos + 8, '0', prefix_size_ - 8);
      }
      pos += prefix_size_;
    }

    int bytes_to_fill = std::min(key_size_ - static_cast<int>(pos - start), 8);
    if (port::kLittleEndian) {
      for (int i = 0; i < bytes_to_fill; ++i) {
        pos[i] = (v >> ((bytes_to_fill - i - 1) << 3)) & 0xFF;
      }
    } else {
      memcpy(pos, static_cast<void*>(&v), bytes_to_fill);
    }
    pos += bytes_to_fill;
    if (key_size_ > pos - start) {
      memset(pos, '0', key_size_ - (pos - start));
    }
  }

  void GenerateKeyFromIntForSeek(uint64_t v, int64_t num_keys, Slice* key) {
    GenerateKeyFromInt(v, num_keys, key);
    if (FLAGS_seek_missing_prefix) {
      assert(prefix_size_ > 8);
      char* key_ptr = const_cast<char*>(key->data());
      // This rely on GenerateKeyFromInt filling paddings with '0's.
      // Putting a '1' will create a non-existing prefix.
      key_ptr[8] = '1';
    }
  }

  std::string GetPathForMultiple(std::string base_name, size_t id) {
    if (!base_name.empty()) {
#ifndef OS_WIN
      if (base_name.back() != '/') {
        base_name += '/';
      }
#else
      if (base_name.back() != '\\') {
        base_name += '\\';
      }
#endif
    }
    return base_name + ToString(id);
  }

  void VerifyDBFromDB(std::string& truth_db_name) {
    DBWithColumnFamilies truth_db;
    auto s = DB::OpenForReadOnly(open_options_, truth_db_name, &truth_db.db);
    if (!s.ok()) {
      fprintf(stderr, "open error: %s\n", s.ToString().c_str());
      exit(1);
    }
    ReadOptions ro;
    ro.total_order_seek = true;
    std::unique_ptr<Iterator> truth_iter(truth_db.db->NewIterator(ro));
    std::unique_ptr<Iterator> db_iter(db_.db->NewIterator(ro));
    // Verify that all the key/values in truth_db are retrivable in db with
    // ::Get
    fprintf(stderr, "Verifying db >= truth_db with ::Get...\n");
    for (truth_iter->SeekToFirst(); truth_iter->Valid(); truth_iter->Next()) {
      std::string value;
      s = db_.db->Get(ro, truth_iter->key(), &value);
      assert(s.ok());
      // TODO(myabandeh): provide debugging hints
      assert(Slice(value) == truth_iter->value());
    }
    // Verify that the db iterator does not give any extra key/value
    fprintf(stderr, "Verifying db == truth_db...\n");
    for (db_iter->SeekToFirst(), truth_iter->SeekToFirst(); db_iter->Valid();
         db_iter->Next(), truth_iter->Next()) {
      assert(truth_iter->Valid());
      assert(truth_iter->value() == db_iter->value());
    }
    // No more key should be left unchecked in truth_db
    assert(!truth_iter->Valid());
    fprintf(stderr, "...Verified\n");
  }

  void ErrorExit() {
    DeleteDBs();
    exit(1);
  }

  void Run() {
    if (!SanityCheck()) {
      ErrorExit();
    }
    Open(&open_options_);
    PrintHeader(open_options_);
    std::stringstream benchmark_stream(FLAGS_benchmarks);
    std::string name;
    std::unique_ptr<ExpiredTimeFilter> filter;
    while (std::getline(benchmark_stream, name, ',')) {
      // Sanitize parameters
      num_ = FLAGS_num;
      reads_ = (FLAGS_reads < 0 ? FLAGS_num : FLAGS_reads);
      writes_ = (FLAGS_writes < 0 ? FLAGS_num : FLAGS_writes);
      deletes_ = (FLAGS_deletes < 0 ? FLAGS_num : FLAGS_deletes);
      value_size = FLAGS_value_size;
      key_size_ = FLAGS_key_size;
      entries_per_batch_ = FLAGS_batch_size;
      writes_before_delete_range_ = FLAGS_writes_before_delete_range;
      writes_per_range_tombstone_ = FLAGS_writes_per_range_tombstone;
      range_tombstone_width_ = FLAGS_range_tombstone_width;
      max_num_range_tombstones_ = FLAGS_max_num_range_tombstones;
      write_options_ = WriteOptions();
      read_random_exp_range_ = FLAGS_read_random_exp_range;
      if (FLAGS_sync) {
        write_options_.sync = true;
      }
      write_options_.disableWAL = FLAGS_disable_wal;

      void (Benchmark::*method)(ThreadState*) = nullptr;
      void (Benchmark::*post_process_method)() = nullptr;

      bool fresh_db = false;
      int num_threads = FLAGS_threads;

      int num_repeat = 1;
      int num_warmup = 0;
      if (!name.empty() && *name.rbegin() == ']') {
        auto it = name.find('[');
        if (it == std::string::npos) {
          fprintf(stderr, "unknown benchmark arguments '%s'\n", name.c_str());
          ErrorExit();
        }
        std::string args = name.substr(it + 1);
        args.resize(args.size() - 1);
        name.resize(it);

        std::string bench_arg;
        std::stringstream args_stream(args);
        while (std::getline(args_stream, bench_arg, '-')) {
          if (bench_arg.empty()) {
            continue;
          }
          if (bench_arg[0] == 'X') {
            // Repeat the benchmark n times
            std::string num_str = bench_arg.substr(1);
            num_repeat = std::stoi(num_str);
          } else if (bench_arg[0] == 'W') {
            // Warm up the benchmark for n times
            std::string num_str = bench_arg.substr(1);
            num_warmup = std::stoi(num_str);
          }
        }
      }

      // Both fillseqdeterministic and filluniquerandomdeterministic
      // fill the levels except the max level with UNIQUE_RANDOM
      // and fill the max level with fillseq and filluniquerandom, respectively
      if (name == "fillseqdeterministic" ||
          name == "filluniquerandomdeterministic") {
        if (!FLAGS_disable_auto_compactions) {
          fprintf(stderr,
                  "Please disable_auto_compactions in FillDeterministic "
                  "benchmark\n");
          ErrorExit();
        }
        if (num_threads > 1) {
          fprintf(stderr,
                  "filldeterministic multithreaded not supported"
                  ", use 1 thread\n");
          num_threads = 1;
        }
        fresh_db = true;
        if (name == "fillseqdeterministic") {
          method = &Benchmark::WriteSeqDeterministic;
        } else {
          method = &Benchmark::WriteUniqueRandomDeterministic;
        }
      } else if (name == "fillseq") {
        fresh_db = true;
        method = &Benchmark::WriteSeq;
      } else if (name == "fillbatch") {
        fresh_db = true;
        entries_per_batch_ = 1000;
        method = &Benchmark::WriteSeq;
      } else if (name == "fillrandom") {
        fresh_db = true;
        method = &Benchmark::WriteRandom;
      } else if (name == "filluniquerandom" ||
                 name == "fillanddeleteuniquerandom") {
        fresh_db = true;
        if (num_threads > 1) {
          fprintf(stderr,
                  "filluniquerandom and fillanddeleteuniquerandom "
                  "multithreaded not supported, use 1 thread");
          num_threads = 1;
        }
        method = &Benchmark::WriteUniqueRandom;
      } else if (name == "overwrite") {
        method = &Benchmark::WriteRandom;
      } else if (name == "fillsync") {
        fresh_db = true;
        num_ /= 1000;
        write_options_.sync = true;
        method = &Benchmark::WriteRandom;
      } else if (name == "fill100K") {
        fresh_db = true;
        num_ /= 1000;
        value_size = 100 * 1000;
        method = &Benchmark::WriteRandom;
      } else if (name == "readseq") {
        method = &Benchmark::ReadSequential;
      } else if (name == "readtorowcache") {
        if (!FLAGS_use_existing_keys || !FLAGS_row_cache_size) {
          fprintf(stderr,
                  "Please set use_existing_keys to true and specify a "
                  "row cache size in readtorowcache benchmark\n");
          ErrorExit();
        }
        method = &Benchmark::ReadToRowCache;
      } else if (name == "readtocache") {
        method = &Benchmark::ReadSequential;
        num_threads = 1;
        reads_ = num_;
      } else if (name == "readreverse") {
        method = &Benchmark::ReadReverse;
      } else if (name == "readrandom") {
        if (FLAGS_multiread_stride) {
          fprintf(stderr, "entries_per_batch = %" PRIi64 "\n",
                  entries_per_batch_);
        }
        method = &Benchmark::ReadRandom;
      } else if (name == "readrandomfast") {
        method = &Benchmark::ReadRandomFast;
      } else if (name == "multireadrandom") {
        fprintf(stderr, "entries_per_batch = %" PRIi64 "\n",
                entries_per_batch_);
        method = &Benchmark::MultiReadRandom;
      } else if (name == "approximatesizerandom") {
        fprintf(stderr, "entries_per_batch = %" PRIi64 "\n",
                entries_per_batch_);
        method = &Benchmark::ApproximateSizeRandom;
      } else if (name == "mixgraph") {
        method = &Benchmark::MixGraph;
      } else if (name == "readmissing") {
        ++key_size_;
        method = &Benchmark::ReadRandom;
      } else if (name == "newiterator") {
        method = &Benchmark::IteratorCreation;
      } else if (name == "newiteratorwhilewriting") {
        num_threads++;  // Add extra thread for writing
        method = &Benchmark::IteratorCreationWhileWriting;
      } else if (name == "seekrandom") {
        method = &Benchmark::SeekRandom;
      } else if (name == "seekrandomwhilewriting") {
        num_threads++;  // Add extra thread for writing
        method = &Benchmark::SeekRandomWhileWriting;
      } else if (name == "seekrandomwhilemerging") {
        num_threads++;  // Add extra thread for merging
        method = &Benchmark::SeekRandomWhileMerging;
      } else if (name == "readrandomsmall") {
        reads_ /= 1000;
        method = &Benchmark::ReadRandom;
      } else if (name == "deleteseq") {
        method = &Benchmark::DeleteSeq;
      } else if (name == "deleterandom") {
        method = &Benchmark::DeleteRandom;
      } else if (name == "readwhilewriting") {
        num_threads++;  // Add extra thread for writing
        method = &Benchmark::ReadWhileWriting;
      } else if (name == "readwhilemerging") {
        num_threads++;  // Add extra thread for writing
        method = &Benchmark::ReadWhileMerging;
      } else if (name == "readwhilescanning") {
        num_threads++;  // Add extra thread for scaning
        method = &Benchmark::ReadWhileScanning;
      } else if (name == "readrandomwriterandom") {
        method = &Benchmark::ReadRandomWriteRandom;
      } else if (name == "readrandommergerandom") {
        if (FLAGS_merge_operator.empty()) {
          fprintf(stdout, "%-12s : skipped (--merge_operator is unknown)\n",
                  name.c_str());
          ErrorExit();
        }
        method = &Benchmark::ReadRandomMergeRandom;
      } else if (name == "updaterandom") {
        method = &Benchmark::UpdateRandom;
      } else if (name == "xorupdaterandom") {
        method = &Benchmark::XORUpdateRandom;
      } else if (name == "appendrandom") {
        method = &Benchmark::AppendRandom;
      } else if (name == "mergerandom") {
        if (FLAGS_merge_operator.empty()) {
          fprintf(stdout, "%-12s : skipped (--merge_operator is unknown)\n",
                  name.c_str());
          exit(1);
        }
        method = &Benchmark::MergeRandom;
      } else if (name == "randomwithverify") {
        method = &Benchmark::RandomWithVerify;
      } else if (name == "fillseekseq") {
        method = &Benchmark::WriteSeqSeekSeq;
      } else if (name == "compact") {
        method = &Benchmark::Compact;
      } else if (name == "compactall") {
        CompactAll();
#ifndef ROCKSDB_LITE
      } else if (name == "compact0") {
        CompactLevel(0);
      } else if (name == "compact1") {
        CompactLevel(1);
      } else if (name == "waitforcompaction") {
        WaitForCompaction();
#endif
      } else if (name == "flush") {
        Flush();
      } else if (name == "crc32c") {
        method = &Benchmark::Crc32c;
      } else if (name == "xxhash") {
        method = &Benchmark::xxHash;
      } else if (name == "xxhash64") {
        method = &Benchmark::xxHash64;
      } else if (name == "xxh3") {
        method = &Benchmark::xxh3;
      } else if (name == "acquireload") {
        method = &Benchmark::AcquireLoad;
      } else if (name == "compress") {
        method = &Benchmark::Compress;
      } else if (name == "uncompress") {
        method = &Benchmark::Uncompress;
#ifndef ROCKSDB_LITE
      } else if (name == "randomtransaction") {
        method = &Benchmark::RandomTransaction;
        post_process_method = &Benchmark::RandomTransactionVerify;
#endif  // ROCKSDB_LITE
      } else if (name == "randomreplacekeys") {
        fresh_db = true;
        method = &Benchmark::RandomReplaceKeys;
      } else if (name == "timeseries") {
        timestamp_emulator_.reset(new TimestampEmulator());
        if (FLAGS_expire_style == "compaction_filter") {
          filter.reset(new ExpiredTimeFilter(timestamp_emulator_));
          fprintf(stdout, "Compaction filter is used to remove expired data");
          open_options_.compaction_filter = filter.get();
        }
        fresh_db = true;
        method = &Benchmark::TimeSeries;
      } else if (name == "stats") {
        PrintStats("rocksdb.stats");
      } else if (name == "resetstats") {
        ResetStats();
      } else if (name == "verify") {
        VerifyDBFromDB(FLAGS_truth_db);
      } else if (name == "levelstats") {
        PrintStats("rocksdb.levelstats");
      } else if (name == "memstats") {
        std::vector<std::string> keys{"rocksdb.num-immutable-mem-table",
                                      "rocksdb.cur-size-active-mem-table",
                                      "rocksdb.cur-size-all-mem-tables",
                                      "rocksdb.size-all-mem-tables",
                                      "rocksdb.num-entries-active-mem-table",
                                      "rocksdb.num-entries-imm-mem-tables"};
        PrintStats(keys);
      } else if (name == "sstables") {
        PrintStats("rocksdb.sstables");
      } else if (name == "stats_history") {
        PrintStatsHistory();
#ifndef ROCKSDB_LITE
      } else if (name == "replay") {
        if (num_threads > 1) {
          fprintf(stderr, "Multi-threaded replay is not yet supported\n");
          ErrorExit();
        }
        if (FLAGS_trace_file == "") {
          fprintf(stderr, "Please set --trace_file to be replayed from\n");
          ErrorExit();
        }
        method = &Benchmark::Replay;
#endif  // ROCKSDB_LITE
      } else if (name == "getmergeoperands") {
        method = &Benchmark::GetMergeOperands;
      } else if (!name.empty()) {  // No error message for empty name
        fprintf(stderr, "unknown benchmark '%s'\n", name.c_str());
        ErrorExit();
      }

      if (fresh_db) {
        if (FLAGS_use_existing_db) {
          fprintf(stdout, "%-12s : skipped (--use_existing_db is true)\n",
                  name.c_str());
          method = nullptr;
        } else {
          if (db_.db != nullptr) {
            db_.DeleteDBs();
            DestroyDB(FLAGS_db, open_options_);
          }
          Options options = open_options_;
          for (size_t i = 0; i < multi_dbs_.size(); i++) {
            delete multi_dbs_[i].db;
            if (!open_options_.wal_dir.empty()) {
              options.wal_dir = GetPathForMultiple(open_options_.wal_dir, i);
            }
            DestroyDB(GetPathForMultiple(FLAGS_db, i), options);
          }
          multi_dbs_.clear();
        }
        Open(&open_options_);  // use open_options for the last accessed
      }

      if (method != nullptr) {
        fprintf(stdout, "DB path: [%s]\n", FLAGS_db.c_str());

#ifndef ROCKSDB_LITE
        // A trace_file option can be provided both for trace and replay
        // operations. But db_bench does not support tracing and replaying at
        // the same time, for now. So, start tracing only when it is not a
        // replay.
        if (FLAGS_trace_file != "" && name != "replay") {
          std::unique_ptr<TraceWriter> trace_writer;
          Status s = NewFileTraceWriter(FLAGS_env, EnvOptions(),
                                        FLAGS_trace_file, &trace_writer);
          if (!s.ok()) {
            fprintf(stderr, "Encountered an error starting a trace, %s\n",
                    s.ToString().c_str());
            ErrorExit();
          }
          s = db_.db->StartTrace(trace_options_, std::move(trace_writer));
          if (!s.ok()) {
            fprintf(stderr, "Encountered an error starting a trace, %s\n",
                    s.ToString().c_str());
            ErrorExit();
          }
          fprintf(stdout, "Tracing the workload to: [%s]\n",
                  FLAGS_trace_file.c_str());
        }
        // Start block cache tracing.
        if (!FLAGS_block_cache_trace_file.empty()) {
          // Sanity checks.
          if (FLAGS_block_cache_trace_sampling_frequency <= 0) {
            fprintf(stderr,
                    "Block cache trace sampling frequency must be higher than "
                    "0.\n");
            ErrorExit();
          }
          if (FLAGS_block_cache_trace_max_trace_file_size_in_bytes <= 0) {
            fprintf(stderr,
                    "The maximum file size for block cache tracing must be "
                    "higher than 0.\n");
            ErrorExit();
          }
          block_cache_trace_options_.max_trace_file_size =
              FLAGS_block_cache_trace_max_trace_file_size_in_bytes;
          block_cache_trace_options_.sampling_frequency =
              FLAGS_block_cache_trace_sampling_frequency;
          if (FLAGS_block_cache_trace_filter_referenced_key) {
            block_cache_trace_options_.filter |= kTraceFilterReferencedKey;
          }
          std::unique_ptr<TraceWriter> block_cache_trace_writer;
          Status s = NewFileTraceWriter(FLAGS_env, EnvOptions(),
                                        FLAGS_block_cache_trace_file,
                                        &block_cache_trace_writer);
          if (!s.ok()) {
            fprintf(stderr,
                    "Encountered an error when creating trace writer, %s\n",
                    s.ToString().c_str());
            ErrorExit();
          }
          s = db_.db->StartBlockCacheTrace(block_cache_trace_options_,
                                           std::move(block_cache_trace_writer));
          if (!s.ok()) {
            fprintf(
                stderr,
                "Encountered an error when starting block cache tracing, %s\n",
                s.ToString().c_str());
            ErrorExit();
          }
          fprintf(stdout, "Tracing block cache accesses to: [%s]\n",
                  FLAGS_block_cache_trace_file.c_str());
        }
#endif  // ROCKSDB_LITE

        if (num_warmup > 0) {
          printf("Warming up benchmark by running %d times\n", num_warmup);
        }

        for (int i = 0; i < num_warmup; i++) {
          RunBenchmark(num_threads, name, method);
        }

        if (num_repeat > 1) {
          printf("Running benchmark for %d times\n", num_repeat);
        }

        CombinedStats combined_stats;
        for (int i = 0; i < num_repeat; i++) {
          Stats stats = RunBenchmark(num_threads, name, method);
          combined_stats.AddStats(stats);
        }
        if (num_repeat > 1) {
          combined_stats.Report(name);
        }
      }
      if (post_process_method != nullptr) {
        (this->*post_process_method)();
      }
    }

    if (secondary_update_thread_) {
      secondary_update_stopped_.store(1, std::memory_order_relaxed);
      secondary_update_thread_->join();
      secondary_update_thread_.reset();
    }

#ifndef ROCKSDB_LITE
    if (name != "replay" && FLAGS_trace_file != "") {
      Status s = db_.db->EndTrace();
      if (!s.ok()) {
        fprintf(stderr, "Encountered an error ending the trace, %s\n",
                s.ToString().c_str());
      }
    }
    if (!FLAGS_block_cache_trace_file.empty()) {
      Status s = db_.db->EndBlockCacheTrace();
      if (!s.ok()) {
        fprintf(stderr,
                "Encountered an error ending the block cache tracing, %s\n",
                s.ToString().c_str());
      }
    }
#endif  // ROCKSDB_LITE

    if (FLAGS_statistics) {
      fprintf(stdout, "STATISTICS:\n%s\n", dbstats->ToString().c_str());
    }
    if (FLAGS_simcache_size >= 0) {
      fprintf(
          stdout, "SIMULATOR CACHE STATISTICS:\n%s\n",
          static_cast_with_check<SimCache>(cache_.get())->ToString().c_str());
    }

#ifndef ROCKSDB_LITE
    if (FLAGS_use_secondary_db) {
      fprintf(stdout, "Secondary instance updated  %" PRIu64 " times.\n",
              secondary_db_updates_);
    }
#endif  // ROCKSDB_LITE
  }

 private:
  std::shared_ptr<TimestampEmulator> timestamp_emulator_;
  std::unique_ptr<port::Thread> secondary_update_thread_;
  std::atomic<int> secondary_update_stopped_{0};
#ifndef ROCKSDB_LITE
  uint64_t secondary_db_updates_ = 0;
#endif  // ROCKSDB_LITE
  struct ThreadArg {
    Benchmark* bm;
    SharedState* shared;
    ThreadState* thread;
    void (Benchmark::*method)(ThreadState*);
  };

  static void ThreadBody(void* v) {
    ThreadArg* arg = reinterpret_cast<ThreadArg*>(v);
    SharedState* shared = arg->shared;
    ThreadState* thread = arg->thread;
    {
      MutexLock l(&shared->mu);
      shared->num_initialized++;
      if (shared->num_initialized >= shared->total) {
        shared->cv.SignalAll();
      }
      while (!shared->start) {
        shared->cv.Wait();
      }
    }

    SetPerfLevel(static_cast<PerfLevel> (shared->perf_level));
    perf_context.EnablePerLevelPerfContext();
    thread->stats.Start(thread->tid);
    (arg->bm->*(arg->method))(thread);
    thread->stats.Stop();

    {
      MutexLock l(&shared->mu);
      shared->num_done++;
      if (shared->num_done >= shared->total) {
        shared->cv.SignalAll();
      }
    }
  }

  Stats RunBenchmark(int n, Slice name,
                     void (Benchmark::*method)(ThreadState*)) {
    SharedState shared;
    shared.total = n;
    shared.num_initialized = 0;
    shared.num_done = 0;
    shared.start = false;
    if (FLAGS_benchmark_write_rate_limit > 0) {
      shared.write_rate_limiter.reset(
          NewGenericRateLimiter(FLAGS_benchmark_write_rate_limit));
    }
    if (FLAGS_benchmark_read_rate_limit > 0) {
      shared.read_rate_limiter.reset(NewGenericRateLimiter(
          FLAGS_benchmark_read_rate_limit, 100000 /* refill_period_us */,
          10 /* fairness */, RateLimiter::Mode::kReadsOnly));
    }

    std::unique_ptr<ReporterAgent> reporter_agent;
    if (FLAGS_report_interval_seconds > 0) {
      reporter_agent.reset(new ReporterAgent(FLAGS_env, FLAGS_report_file,
                                             FLAGS_report_interval_seconds));
    }

    ThreadArg* arg = new ThreadArg[n];

    for (int i = 0; i < n; i++) {
#ifdef NUMA
      if (FLAGS_enable_numa) {
        // Performs a local allocation of memory to threads in numa node.
        int n_nodes = numa_num_task_nodes();  // Number of nodes in NUMA.
        numa_exit_on_error = 1;
        int numa_node = i % n_nodes;
        bitmask* nodes = numa_allocate_nodemask();
        numa_bitmask_clearall(nodes);
        numa_bitmask_setbit(nodes, numa_node);
        // numa_bind() call binds the process to the node and these
        // properties are passed on to the thread that is created in
        // StartThread method called later in the loop.
        numa_bind(nodes);
        numa_set_strict(1);
        numa_free_nodemask(nodes);
      }
#endif
      arg[i].bm = this;
      arg[i].method = method;
      arg[i].shared = &shared;
      arg[i].thread = new ThreadState(i);
      arg[i].thread->stats.SetReporterAgent(reporter_agent.get());
      arg[i].thread->shared = &shared;
      FLAGS_env->StartThread(ThreadBody, &arg[i]);
    }

    shared.mu.Lock();
    while (shared.num_initialized < n) {
      shared.cv.Wait();
    }

    shared.start = true;
    shared.cv.SignalAll();
    while (shared.num_done < n) {
      shared.cv.Wait();
    }
    shared.mu.Unlock();

    // Stats for some threads can be excluded.
    Stats merge_stats;
    for (int i = 0; i < n; i++) {
      merge_stats.Merge(arg[i].thread->stats);
    }
    merge_stats.Report(name);

    for (int i = 0; i < n; i++) {
      delete arg[i].thread;
    }
    delete[] arg;

    return merge_stats;
  }

  template <OperationType kOpType, typename FnType, typename... Args>
  static inline void ChecksumBenchmark(FnType fn, ThreadState* thread,
                                       Args... args) {
    const int size = FLAGS_block_size; // use --block_size option for db_bench
    std::string labels = "(" + ToString(FLAGS_block_size) + " per op)";
    const char* label = labels.c_str();

    std::string data(size, 'x');
    uint64_t bytes = 0;
    uint32_t val = 0;
    while (bytes < 5000U * uint64_t{1048576}) {  // ~5GB
      val += static_cast<uint32_t>(fn(data.data(), size, args...));
      thread->stats.FinishedOps(nullptr, nullptr, 1, kOpType);
      bytes += size;
    }
    // Print so result is not dead
    fprintf(stderr, "... val=0x%x\r", static_cast<unsigned int>(val));

    thread->stats.AddBytes(bytes);
    thread->stats.AddMessage(label);
  }

  void Crc32c(ThreadState* thread) {
    ChecksumBenchmark<kCrc>(crc32c::Value, thread);
  }

  void xxHash(ThreadState* thread) {
    ChecksumBenchmark<kHash>(XXH32, thread, /*seed*/ 0);
  }

  void xxHash64(ThreadState* thread) {
    ChecksumBenchmark<kHash>(XXH64, thread, /*seed*/ 0);
  }

  void xxh3(ThreadState* thread) {
    ChecksumBenchmark<kHash>(XXH3_64bits, thread);
  }

  void AcquireLoad(ThreadState* thread) {
    int dummy;
    std::atomic<void*> ap(&dummy);
    int count = 0;
    void *ptr = nullptr;
    thread->stats.AddMessage("(each op is 1000 loads)");
    while (count < 100000) {
      for (int i = 0; i < 1000; i++) {
        ptr = ap.load(std::memory_order_acquire);
      }
      count++;
      thread->stats.FinishedOps(nullptr, nullptr, 1, kOthers);
    }
    if (ptr == nullptr) exit(1);  // Disable unused variable warning.
  }

  void Compress(ThreadState *thread) {
    RandomGenerator gen;
    Slice input = gen.Generate(FLAGS_block_size);
    int64_t bytes = 0;
    int64_t produced = 0;
    bool ok = true;
    std::string compressed;
    CompressionOptions opts;
    CompressionContext context(FLAGS_compression_type_e);
    CompressionInfo info(opts, context, CompressionDict::GetEmptyDict(),
                         FLAGS_compression_type_e,
                         FLAGS_sample_for_compression);
    // Compress 1G
    while (ok && bytes < int64_t(1) << 30) {
      compressed.clear();
      ok = CompressSlice(info, input, &compressed);
      produced += compressed.size();
      bytes += input.size();
      thread->stats.FinishedOps(nullptr, nullptr, 1, kCompress);
    }

    if (!ok) {
      thread->stats.AddMessage("(compression failure)");
    } else {
      char buf[340];
      snprintf(buf, sizeof(buf), "(output: %.1f%%)",
               (produced * 100.0) / bytes);
      thread->stats.AddMessage(buf);
      thread->stats.AddBytes(bytes);
    }
  }

  void Uncompress(ThreadState *thread) {
    RandomGenerator gen;
    Slice input = gen.Generate(FLAGS_block_size);
    std::string compressed;

    CompressionContext compression_ctx(FLAGS_compression_type_e);
    CompressionOptions compression_opts;
    CompressionInfo compression_info(
        compression_opts, compression_ctx, CompressionDict::GetEmptyDict(),
        FLAGS_compression_type_e, FLAGS_sample_for_compression);
    UncompressionContext uncompression_ctx(FLAGS_compression_type_e);
    UncompressionInfo uncompression_info(uncompression_ctx,
                                         UncompressionDict::GetEmptyDict(),
                                         FLAGS_compression_type_e);

    bool ok = CompressSlice(compression_info, input, &compressed);
    int64_t bytes = 0;
    size_t uncompressed_size = 0;
    while (ok && bytes < 1024 * 1048576) {
      constexpr uint32_t compress_format_version = 2;

      CacheAllocationPtr uncompressed = UncompressData(
          uncompression_info, compressed.data(), compressed.size(),
          &uncompressed_size, compress_format_version);

      ok = uncompressed.get() != nullptr;
      bytes += input.size();
      thread->stats.FinishedOps(nullptr, nullptr, 1, kUncompress);
    }

    if (!ok) {
      thread->stats.AddMessage("(compression failure)");
    } else {
      thread->stats.AddBytes(bytes);
    }
  }

  // Returns true if the options is initialized from the specified
  // options file.
  bool InitializeOptionsFromFile(Options* opts) {
#ifndef ROCKSDB_LITE
    printf("Initializing RocksDB Options from the specified file\n");
    DBOptions db_opts;
    std::vector<ColumnFamilyDescriptor> cf_descs;
    if (FLAGS_options_file != "") {
      auto s = LoadOptionsFromFile(FLAGS_options_file, FLAGS_env, &db_opts,
                                   &cf_descs);
      db_opts.env = FLAGS_env;
      if (s.ok()) {
        *opts = Options(db_opts, cf_descs[0].options);
        return true;
      }
      fprintf(stderr, "Unable to load options file %s --- %s\n",
              FLAGS_options_file.c_str(), s.ToString().c_str());
      exit(1);
    }
#else
    (void)opts;
#endif
    return false;
  }

  void InitializeOptionsFromFlags(Options* opts) {
    printf("Initializing RocksDB Options from command-line flags\n");
    Options& options = *opts;
    ConfigOptions config_options(options);
    config_options.ignore_unsupported_options = false;

    assert(db_.db == nullptr);

    options.env = FLAGS_env;
    options.max_open_files = FLAGS_open_files;
    if (FLAGS_cost_write_buffer_to_cache || FLAGS_db_write_buffer_size != 0) {
      options.write_buffer_manager.reset(
          new WriteBufferManager(FLAGS_db_write_buffer_size, cache_));
    }
    options.arena_block_size = FLAGS_arena_block_size;
    options.write_buffer_size = FLAGS_write_buffer_size;
    options.max_write_buffer_number = FLAGS_max_write_buffer_number;
    options.min_write_buffer_number_to_merge =
      FLAGS_min_write_buffer_number_to_merge;
    options.max_write_buffer_number_to_maintain =
        FLAGS_max_write_buffer_number_to_maintain;
    options.max_write_buffer_size_to_maintain =
        FLAGS_max_write_buffer_size_to_maintain;
    options.max_background_jobs = FLAGS_max_background_jobs;
    options.max_background_compactions = FLAGS_max_background_compactions;
    options.max_subcompactions = static_cast<uint32_t>(FLAGS_subcompactions);
    options.max_background_flushes = FLAGS_max_background_flushes;
    options.compaction_style = FLAGS_compaction_style_e;
    options.compaction_pri = FLAGS_compaction_pri_e;
    options.allow_mmap_reads = FLAGS_mmap_read;
    options.allow_mmap_writes = FLAGS_mmap_write;
    options.use_direct_reads = FLAGS_use_direct_reads;
    options.use_direct_io_for_flush_and_compaction =
        FLAGS_use_direct_io_for_flush_and_compaction;
    options.manual_wal_flush = FLAGS_manual_wal_flush;
#ifndef ROCKSDB_LITE
    options.ttl = FLAGS_fifo_compaction_ttl;
    options.compaction_options_fifo = CompactionOptionsFIFO(
        FLAGS_fifo_compaction_max_table_files_size_mb * 1024 * 1024,
        FLAGS_fifo_compaction_allow_compaction);
    options.compaction_options_fifo.age_for_warm = FLAGS_fifo_age_for_warm;
#endif  // ROCKSDB_LITE
    if (FLAGS_prefix_size != 0) {
      options.prefix_extractor.reset(
          NewFixedPrefixTransform(FLAGS_prefix_size));
    }
    if (FLAGS_use_uint64_comparator) {
      options.comparator = test::Uint64Comparator();
      if (FLAGS_key_size != 8) {
        fprintf(stderr, "Using Uint64 comparator but key size is not 8.\n");
        exit(1);
      }
    }
    if (FLAGS_use_stderr_info_logger) {
      options.info_log.reset(new StderrLogger());
    }
    options.memtable_huge_page_size = FLAGS_memtable_use_huge_page ? 2048 : 0;
    options.memtable_prefix_bloom_size_ratio = FLAGS_memtable_bloom_size_ratio;
    options.memtable_whole_key_filtering = FLAGS_memtable_whole_key_filtering;
    if (FLAGS_memtable_insert_with_hint_prefix_size > 0) {
      options.memtable_insert_with_hint_prefix_extractor.reset(
          NewCappedPrefixTransform(
              FLAGS_memtable_insert_with_hint_prefix_size));
    }
    options.bloom_locality = FLAGS_bloom_locality;
    options.max_file_opening_threads = FLAGS_file_opening_threads;
    options.new_table_reader_for_compaction_inputs =
        FLAGS_new_table_reader_for_compaction_inputs;
    options.compaction_readahead_size = FLAGS_compaction_readahead_size;
    options.log_readahead_size = FLAGS_log_readahead_size;
    options.random_access_max_buffer_size = FLAGS_random_access_max_buffer_size;
    options.writable_file_max_buffer_size = FLAGS_writable_file_max_buffer_size;
    options.use_fsync = FLAGS_use_fsync;
    options.num_levels = FLAGS_num_levels;
    options.target_file_size_base = FLAGS_target_file_size_base;
    options.target_file_size_multiplier = FLAGS_target_file_size_multiplier;
    options.max_bytes_for_level_base = FLAGS_max_bytes_for_level_base;
    options.level_compaction_dynamic_level_bytes =
        FLAGS_level_compaction_dynamic_level_bytes;
    options.max_bytes_for_level_multiplier =
        FLAGS_max_bytes_for_level_multiplier;
    Status s =
        CreateMemTableRepFactory(config_options, &options.memtable_factory);
    if (!s.ok()) {
      fprintf(stderr, "Could not create memtable factory: %s\n",
              s.ToString().c_str());
      exit(1);
    } else if ((FLAGS_prefix_size == 0) &&
               (options.memtable_factory->IsInstanceOf("prefix_hash") ||
                options.memtable_factory->IsInstanceOf("hash_linkedlist"))) {
      fprintf(stderr, "prefix_size should be non-zero if PrefixHash or "
                      "HashLinkedList memtablerep is used\n");
      exit(1);
    }
    if (FLAGS_use_plain_table) {
#ifndef ROCKSDB_LITE
      if (!options.memtable_factory->IsInstanceOf("prefix_hash") &&
          !options.memtable_factory->IsInstanceOf("hash_linkedlist")) {
        fprintf(stderr, "Warning: plain table is used with %s\n",
                options.memtable_factory->Name());
      }

      int bloom_bits_per_key = FLAGS_bloom_bits;
      if (bloom_bits_per_key < 0) {
        bloom_bits_per_key = PlainTableOptions().bloom_bits_per_key;
      }

      PlainTableOptions plain_table_options;
      plain_table_options.user_key_len = FLAGS_key_size;
      plain_table_options.bloom_bits_per_key = bloom_bits_per_key;
      plain_table_options.hash_table_ratio = 0.75;
      options.table_factory = std::shared_ptr<TableFactory>(
          NewPlainTableFactory(plain_table_options));
#else
      fprintf(stderr, "Plain table is not supported in lite mode\n");
      exit(1);
#endif  // ROCKSDB_LITE
    } else if (FLAGS_use_cuckoo_table) {
#ifndef ROCKSDB_LITE
      if (FLAGS_cuckoo_hash_ratio > 1 || FLAGS_cuckoo_hash_ratio < 0) {
        fprintf(stderr, "Invalid cuckoo_hash_ratio\n");
        exit(1);
      }

      if (!FLAGS_mmap_read) {
        fprintf(stderr, "cuckoo table format requires mmap read to operate\n");
        exit(1);
      }

      ROCKSDB_NAMESPACE::CuckooTableOptions table_options;
      table_options.hash_table_ratio = FLAGS_cuckoo_hash_ratio;
      table_options.identity_as_first_hash = FLAGS_identity_as_first_hash;
      options.table_factory = std::shared_ptr<TableFactory>(
          NewCuckooTableFactory(table_options));
#else
      fprintf(stderr, "Cuckoo table is not supported in lite mode\n");
      exit(1);
#endif  // ROCKSDB_LITE
    } else {
      BlockBasedTableOptions block_based_options;
      block_based_options.checksum =
          static_cast<ChecksumType>(FLAGS_checksum_type);
      if (FLAGS_use_hash_search) {
        if (FLAGS_prefix_size == 0) {
          fprintf(stderr,
              "prefix_size not assigned when enable use_hash_search \n");
          exit(1);
        }
        block_based_options.index_type = BlockBasedTableOptions::kHashSearch;
      } else {
        block_based_options.index_type = BlockBasedTableOptions::kBinarySearch;
      }
      if (FLAGS_partition_index_and_filters || FLAGS_partition_index) {
        if (FLAGS_index_with_first_key) {
          fprintf(stderr,
                  "--index_with_first_key is not compatible with"
                  " partition index.");
        }
        if (FLAGS_use_hash_search) {
          fprintf(stderr,
                  "use_hash_search is incompatible with "
                  "partition index and is ignored");
        }
        block_based_options.index_type =
            BlockBasedTableOptions::kTwoLevelIndexSearch;
        block_based_options.metadata_block_size = FLAGS_metadata_block_size;
        if (FLAGS_partition_index_and_filters) {
          block_based_options.partition_filters = true;
        }
      } else if (FLAGS_index_with_first_key) {
        block_based_options.index_type =
            BlockBasedTableOptions::kBinarySearchWithFirstKey;
      }
      BlockBasedTableOptions::IndexShorteningMode index_shortening =
          block_based_options.index_shortening;
      switch (FLAGS_index_shortening_mode) {
        case 0:
          index_shortening =
              BlockBasedTableOptions::IndexShorteningMode::kNoShortening;
          break;
        case 1:
          index_shortening =
              BlockBasedTableOptions::IndexShorteningMode::kShortenSeparators;
          break;
        case 2:
          index_shortening = BlockBasedTableOptions::IndexShorteningMode::
              kShortenSeparatorsAndSuccessor;
          break;
        default:
          fprintf(stderr, "Unknown key shortening mode\n");
      }
      block_based_options.optimize_filters_for_memory =
          FLAGS_optimize_filters_for_memory;
      block_based_options.index_shortening = index_shortening;
      if (cache_ == nullptr) {
        block_based_options.no_block_cache = true;
      }
      block_based_options.cache_index_and_filter_blocks =
          FLAGS_cache_index_and_filter_blocks;
      block_based_options.pin_l0_filter_and_index_blocks_in_cache =
          FLAGS_pin_l0_filter_and_index_blocks_in_cache;
      block_based_options.pin_top_level_index_and_filter =
          FLAGS_pin_top_level_index_and_filter;
      if (FLAGS_cache_high_pri_pool_ratio > 1e-6) {  // > 0.0 + eps
        block_based_options.cache_index_and_filter_blocks_with_high_priority =
            true;
      }
      block_based_options.block_cache = cache_;
      block_based_options.block_cache_compressed = compressed_cache_;
      block_based_options.block_size = FLAGS_block_size;
      block_based_options.block_restart_interval = FLAGS_block_restart_interval;
      block_based_options.index_block_restart_interval =
          FLAGS_index_block_restart_interval;
      block_based_options.format_version =
          static_cast<uint32_t>(FLAGS_format_version);
      block_based_options.read_amp_bytes_per_bit = FLAGS_read_amp_bytes_per_bit;
      block_based_options.enable_index_compression =
          FLAGS_enable_index_compression;
      block_based_options.block_align = FLAGS_block_align;
      BlockBasedTableOptions::PrepopulateBlockCache prepopulate_block_cache =
          block_based_options.prepopulate_block_cache;
      switch (FLAGS_prepopulate_block_cache) {
        case 0:
          prepopulate_block_cache =
              BlockBasedTableOptions::PrepopulateBlockCache::kDisable;
          break;
        case 1:
          prepopulate_block_cache =
              BlockBasedTableOptions::PrepopulateBlockCache::kFlushOnly;
          break;
        default:
          fprintf(stderr, "Unknown prepopulate block cache mode\n");
      }
      block_based_options.prepopulate_block_cache = prepopulate_block_cache;
      if (FLAGS_use_data_block_hash_index) {
        block_based_options.data_block_index_type =
            ROCKSDB_NAMESPACE::BlockBasedTableOptions::kDataBlockBinaryAndHash;
      } else {
        block_based_options.data_block_index_type =
            ROCKSDB_NAMESPACE::BlockBasedTableOptions::kDataBlockBinarySearch;
      }
      block_based_options.data_block_hash_table_util_ratio =
          FLAGS_data_block_hash_table_util_ratio;
      if (FLAGS_read_cache_path != "") {
#ifndef ROCKSDB_LITE
        Status rc_status;

        // Read cache need to be provided with a the Logger, we will put all
        // reac cache logs in the read cache path in a file named rc_LOG
        rc_status = FLAGS_env->CreateDirIfMissing(FLAGS_read_cache_path);
        std::shared_ptr<Logger> read_cache_logger;
        if (rc_status.ok()) {
          rc_status = FLAGS_env->NewLogger(FLAGS_read_cache_path + "/rc_LOG",
                                           &read_cache_logger);
        }

        if (rc_status.ok()) {
          PersistentCacheConfig rc_cfg(FLAGS_env, FLAGS_read_cache_path,
                                       FLAGS_read_cache_size,
                                       read_cache_logger);

          rc_cfg.enable_direct_reads = FLAGS_read_cache_direct_read;
          rc_cfg.enable_direct_writes = FLAGS_read_cache_direct_write;
          rc_cfg.writer_qdepth = 4;
          rc_cfg.writer_dispatch_size = 4 * 1024;

          auto pcache = std::make_shared<BlockCacheTier>(rc_cfg);
          block_based_options.persistent_cache = pcache;
          rc_status = pcache->Open();
        }

        if (!rc_status.ok()) {
          fprintf(stderr, "Error initializing read cache, %s\n",
                  rc_status.ToString().c_str());
          exit(1);
        }
#else
        fprintf(stderr, "Read cache is not supported in LITE\n");
        exit(1);

#endif
      }
      options.table_factory.reset(
          NewBlockBasedTableFactory(block_based_options));
    }
    if (FLAGS_max_bytes_for_level_multiplier_additional_v.size() > 0) {
      if (FLAGS_max_bytes_for_level_multiplier_additional_v.size() !=
          static_cast<unsigned int>(FLAGS_num_levels)) {
        fprintf(stderr, "Insufficient number of fanouts specified %d\n",
                static_cast<int>(
                    FLAGS_max_bytes_for_level_multiplier_additional_v.size()));
        exit(1);
      }
      options.max_bytes_for_level_multiplier_additional =
        FLAGS_max_bytes_for_level_multiplier_additional_v;
    }
    options.level0_stop_writes_trigger = FLAGS_level0_stop_writes_trigger;
    options.level0_file_num_compaction_trigger =
        FLAGS_level0_file_num_compaction_trigger;
    options.level0_slowdown_writes_trigger =
      FLAGS_level0_slowdown_writes_trigger;
    options.compression = FLAGS_compression_type_e;
    if (FLAGS_simulate_hybrid_fs_file != "") {
      options.bottommost_temperature = Temperature::kWarm;
    }
    options.sample_for_compression = FLAGS_sample_for_compression;
    options.WAL_ttl_seconds = FLAGS_wal_ttl_seconds;
    options.WAL_size_limit_MB = FLAGS_wal_size_limit_MB;
    options.max_total_wal_size = FLAGS_max_total_wal_size;

    if (FLAGS_min_level_to_compress >= 0) {
      assert(FLAGS_min_level_to_compress <= FLAGS_num_levels);
      options.compression_per_level.resize(FLAGS_num_levels);
      for (int i = 0; i < FLAGS_min_level_to_compress; i++) {
        options.compression_per_level[i] = kNoCompression;
      }
      for (int i = FLAGS_min_level_to_compress;
           i < FLAGS_num_levels; i++) {
        options.compression_per_level[i] = FLAGS_compression_type_e;
      }
    }
    options.soft_rate_limit = FLAGS_soft_rate_limit;
    options.hard_rate_limit = FLAGS_hard_rate_limit;
    options.soft_pending_compaction_bytes_limit =
        FLAGS_soft_pending_compaction_bytes_limit;
    options.hard_pending_compaction_bytes_limit =
        FLAGS_hard_pending_compaction_bytes_limit;
    options.delayed_write_rate = FLAGS_delayed_write_rate;
    options.allow_concurrent_memtable_write =
        FLAGS_allow_concurrent_memtable_write;
    options.experimental_mempurge_threshold =
        FLAGS_experimental_mempurge_threshold;
    options.inplace_update_support = FLAGS_inplace_update_support;
    options.inplace_update_num_locks = FLAGS_inplace_update_num_locks;
    options.enable_write_thread_adaptive_yield =
        FLAGS_enable_write_thread_adaptive_yield;
    options.enable_pipelined_write = FLAGS_enable_pipelined_write;
    options.unordered_write = FLAGS_unordered_write;
    options.write_thread_max_yield_usec = FLAGS_write_thread_max_yield_usec;
    options.write_thread_slow_yield_usec = FLAGS_write_thread_slow_yield_usec;
    options.rate_limit_delay_max_milliseconds =
      FLAGS_rate_limit_delay_max_milliseconds;
    options.table_cache_numshardbits = FLAGS_table_cache_numshardbits;
    options.max_compaction_bytes = FLAGS_max_compaction_bytes;
    options.disable_auto_compactions = FLAGS_disable_auto_compactions;
    options.optimize_filters_for_hits = FLAGS_optimize_filters_for_hits;
    options.periodic_compaction_seconds = FLAGS_periodic_compaction_seconds;
    options.ttl = FLAGS_ttl_seconds;
    // fill storage options
    options.advise_random_on_open = FLAGS_advise_random_on_open;
    options.access_hint_on_compaction_start = FLAGS_compaction_fadvice_e;
    options.use_adaptive_mutex = FLAGS_use_adaptive_mutex;
    options.bytes_per_sync = FLAGS_bytes_per_sync;
    options.wal_bytes_per_sync = FLAGS_wal_bytes_per_sync;

    // merge operator options
    if (!FLAGS_merge_operator.empty()) {
      s = MergeOperator::CreateFromString(config_options, FLAGS_merge_operator,
                                          &options.merge_operator);
      if (!s.ok()) {
        fprintf(stderr, "invalid merge operator[%s]: %s\n",
                FLAGS_merge_operator.c_str(), s.ToString().c_str());
        exit(1);
      }
    }
    options.max_successive_merges = FLAGS_max_successive_merges;
    options.report_bg_io_stats = FLAGS_report_bg_io_stats;

    // set universal style compaction configurations, if applicable
    if (FLAGS_universal_size_ratio != 0) {
      options.compaction_options_universal.size_ratio =
        FLAGS_universal_size_ratio;
    }
    if (FLAGS_universal_min_merge_width != 0) {
      options.compaction_options_universal.min_merge_width =
        FLAGS_universal_min_merge_width;
    }
    if (FLAGS_universal_max_merge_width != 0) {
      options.compaction_options_universal.max_merge_width =
        FLAGS_universal_max_merge_width;
    }
    if (FLAGS_universal_max_size_amplification_percent != 0) {
      options.compaction_options_universal.max_size_amplification_percent =
        FLAGS_universal_max_size_amplification_percent;
    }
    if (FLAGS_universal_compression_size_percent != -1) {
      options.compaction_options_universal.compression_size_percent =
        FLAGS_universal_compression_size_percent;
    }
    options.compaction_options_universal.allow_trivial_move =
        FLAGS_universal_allow_trivial_move;
    options.compaction_options_universal.incremental =
        FLAGS_universal_incremental;
    if (FLAGS_thread_status_per_interval > 0) {
      options.enable_thread_tracking = true;
    }

    if (FLAGS_user_timestamp_size > 0) {
      if (FLAGS_user_timestamp_size != 8) {
        fprintf(stderr, "Only 64 bits timestamps are supported.\n");
        exit(1);
      }
      options.comparator = ROCKSDB_NAMESPACE::test::ComparatorWithU64Ts();
    }

    // Integrated BlobDB
    options.enable_blob_files = FLAGS_enable_blob_files;
    options.min_blob_size = FLAGS_min_blob_size;
    options.blob_file_size = FLAGS_blob_file_size;
    options.blob_compression_type =
        StringToCompressionType(FLAGS_blob_compression_type.c_str());
    options.enable_blob_garbage_collection =
        FLAGS_enable_blob_garbage_collection;
    options.blob_garbage_collection_age_cutoff =
        FLAGS_blob_garbage_collection_age_cutoff;
    options.blob_garbage_collection_force_threshold =
        FLAGS_blob_garbage_collection_force_threshold;
    options.blob_compaction_readahead_size =
        FLAGS_blob_compaction_readahead_size;

#ifndef ROCKSDB_LITE
    if (FLAGS_readonly && FLAGS_transaction_db) {
      fprintf(stderr, "Cannot use readonly flag with transaction_db\n");
      exit(1);
    }
    if (FLAGS_use_secondary_db &&
        (FLAGS_transaction_db || FLAGS_optimistic_transaction_db)) {
      fprintf(stderr, "Cannot use use_secondary_db flag with transaction_db\n");
      exit(1);
    }
#endif  // ROCKSDB_LITE

  }

  void InitializeOptionsGeneral(Options* opts) {
    Options& options = *opts;

    options.create_missing_column_families = FLAGS_num_column_families > 1;
    options.statistics = dbstats;
    options.wal_dir = FLAGS_wal_dir;
    options.create_if_missing = !FLAGS_use_existing_db;
    options.dump_malloc_stats = FLAGS_dump_malloc_stats;
    options.stats_dump_period_sec =
        static_cast<unsigned int>(FLAGS_stats_dump_period_sec);
    options.stats_persist_period_sec =
        static_cast<unsigned int>(FLAGS_stats_persist_period_sec);
    options.persist_stats_to_disk = FLAGS_persist_stats_to_disk;
    options.stats_history_buffer_size =
        static_cast<size_t>(FLAGS_stats_history_buffer_size);

    options.compression_opts.level = FLAGS_compression_level;
    options.compression_opts.max_dict_bytes = FLAGS_compression_max_dict_bytes;
    options.compression_opts.zstd_max_train_bytes =
        FLAGS_compression_zstd_max_train_bytes;
    options.compression_opts.parallel_threads =
        FLAGS_compression_parallel_threads;
    options.compression_opts.max_dict_buffer_bytes =
        FLAGS_compression_max_dict_buffer_bytes;
    // If this is a block based table, set some related options
    auto table_options =
        options.table_factory->GetOptions<BlockBasedTableOptions>();
    if (table_options != nullptr) {
      if (FLAGS_cache_size) {
        table_options->block_cache = cache_;
      }
      if (FLAGS_bloom_bits < 0) {
        table_options->filter_policy = BlockBasedTableOptions().filter_policy;
      } else if (FLAGS_bloom_bits == 0) {
        table_options->filter_policy.reset();
      } else {
        table_options->filter_policy.reset(
            FLAGS_use_ribbon_filter
                ? NewRibbonFilterPolicy(FLAGS_bloom_bits)
                : NewBloomFilterPolicy(FLAGS_bloom_bits,
                                       FLAGS_use_block_based_filter));
      }
    }
    if (FLAGS_row_cache_size) {
      if (FLAGS_cache_numshardbits >= 1) {
        options.row_cache =
            NewLRUCache(FLAGS_row_cache_size, FLAGS_cache_numshardbits);
      } else {
        options.row_cache = NewLRUCache(FLAGS_row_cache_size);
      }
    }
    if (FLAGS_enable_io_prio) {
      FLAGS_env->LowerThreadPoolIOPriority(Env::LOW);
      FLAGS_env->LowerThreadPoolIOPriority(Env::HIGH);
    }
    if (FLAGS_enable_cpu_prio) {
      FLAGS_env->LowerThreadPoolCPUPriority(Env::LOW);
      FLAGS_env->LowerThreadPoolCPUPriority(Env::HIGH);
    }
    options.env = FLAGS_env;
    if (FLAGS_sine_write_rate) {
      FLAGS_benchmark_write_rate_limit = static_cast<uint64_t>(SineRate(0));
    }

    if (FLAGS_rate_limiter_bytes_per_sec > 0) {
      if (FLAGS_rate_limit_bg_reads &&
          !FLAGS_new_table_reader_for_compaction_inputs) {
        fprintf(stderr,
                "rate limit compaction reads must have "
                "new_table_reader_for_compaction_inputs set\n");
        exit(1);
      }
      options.rate_limiter.reset(NewGenericRateLimiter(
          FLAGS_rate_limiter_bytes_per_sec, FLAGS_rate_limiter_refill_period_us,
          10 /* fairness */,
          FLAGS_rate_limit_bg_reads ? RateLimiter::Mode::kReadsOnly
                                    : RateLimiter::Mode::kWritesOnly,
          FLAGS_rate_limiter_auto_tuned));
    }

    options.listeners.emplace_back(listener_);

    if (FLAGS_num_multi_db <= 1) {
      OpenDb(options, FLAGS_db, &db_);
    } else {
      multi_dbs_.clear();
      multi_dbs_.resize(FLAGS_num_multi_db);
      auto wal_dir = options.wal_dir;
      for (int i = 0; i < FLAGS_num_multi_db; i++) {
        if (!wal_dir.empty()) {
          options.wal_dir = GetPathForMultiple(wal_dir, i);
        }
        OpenDb(options, GetPathForMultiple(FLAGS_db, i), &multi_dbs_[i]);
      }
      options.wal_dir = wal_dir;
    }

    // KeepFilter is a noop filter, this can be used to test compaction filter
    if (FLAGS_use_keep_filter) {
      options.compaction_filter = new KeepFilter();
      fprintf(stdout, "A noop compaction filter is used\n");
    }

    if (FLAGS_use_existing_keys) {
      // Only work on single database
      assert(db_.db != nullptr);
      ReadOptions read_opts;
      read_opts.total_order_seek = true;
      Iterator* iter = db_.db->NewIterator(read_opts);
      for (iter->SeekToFirst(); iter->Valid(); iter->Next()) {
        keys_.emplace_back(iter->key().ToString());
      }
      delete iter;
      FLAGS_num = keys_.size();
    }
  }

  void Open(Options* opts) {
    if (!InitializeOptionsFromFile(opts)) {
      InitializeOptionsFromFlags(opts);
    }

    InitializeOptionsGeneral(opts);
  }

  void OpenDb(Options options, const std::string& db_name,
      DBWithColumnFamilies* db) {
    uint64_t open_start = FLAGS_report_open_timing ? FLAGS_env->NowNanos() : 0;
    Status s;
    // Open with column families if necessary.
    if (FLAGS_num_column_families > 1) {
      size_t num_hot = FLAGS_num_column_families;
      if (FLAGS_num_hot_column_families > 0 &&
          FLAGS_num_hot_column_families < FLAGS_num_column_families) {
        num_hot = FLAGS_num_hot_column_families;
      } else {
        FLAGS_num_hot_column_families = FLAGS_num_column_families;
      }
      std::vector<ColumnFamilyDescriptor> column_families;
      for (size_t i = 0; i < num_hot; i++) {
        column_families.push_back(ColumnFamilyDescriptor(
              ColumnFamilyName(i), ColumnFamilyOptions(options)));
      }
      std::vector<int> cfh_idx_to_prob;
      if (!FLAGS_column_family_distribution.empty()) {
        std::stringstream cf_prob_stream(FLAGS_column_family_distribution);
        std::string cf_prob;
        int sum = 0;
        while (std::getline(cf_prob_stream, cf_prob, ',')) {
          cfh_idx_to_prob.push_back(std::stoi(cf_prob));
          sum += cfh_idx_to_prob.back();
        }
        if (sum != 100) {
          fprintf(stderr, "column_family_distribution items must sum to 100\n");
          exit(1);
        }
        if (cfh_idx_to_prob.size() != num_hot) {
          fprintf(stderr,
                  "got %" ROCKSDB_PRIszt
                  " column_family_distribution items; expected "
                  "%" ROCKSDB_PRIszt "\n",
                  cfh_idx_to_prob.size(), num_hot);
          exit(1);
        }
      }
#ifndef ROCKSDB_LITE
      if (FLAGS_readonly) {
        s = DB::OpenForReadOnly(options, db_name, column_families,
            &db->cfh, &db->db);
      } else if (FLAGS_optimistic_transaction_db) {
        s = OptimisticTransactionDB::Open(options, db_name, column_families,
                                          &db->cfh, &db->opt_txn_db);
        if (s.ok()) {
          db->db = db->opt_txn_db->GetBaseDB();
        }
      } else if (FLAGS_transaction_db) {
        TransactionDB* ptr;
        TransactionDBOptions txn_db_options;
        if (options.unordered_write) {
          options.two_write_queues = true;
          txn_db_options.skip_concurrency_control = true;
          txn_db_options.write_policy = WRITE_PREPARED;
        }
        s = TransactionDB::Open(options, txn_db_options, db_name,
                                column_families, &db->cfh, &ptr);
        if (s.ok()) {
          db->db = ptr;
        }
      } else {
        s = DB::Open(options, db_name, column_families, &db->cfh, &db->db);
      }
#else
      s = DB::Open(options, db_name, column_families, &db->cfh, &db->db);
#endif  // ROCKSDB_LITE
      db->cfh.resize(FLAGS_num_column_families);
      db->num_created = num_hot;
      db->num_hot = num_hot;
      db->cfh_idx_to_prob = std::move(cfh_idx_to_prob);
#ifndef ROCKSDB_LITE
    } else if (FLAGS_readonly) {
      s = DB::OpenForReadOnly(options, db_name, &db->db);
    } else if (FLAGS_optimistic_transaction_db) {
      s = OptimisticTransactionDB::Open(options, db_name, &db->opt_txn_db);
      if (s.ok()) {
        db->db = db->opt_txn_db->GetBaseDB();
      }
    } else if (FLAGS_transaction_db) {
      TransactionDB* ptr = nullptr;
      TransactionDBOptions txn_db_options;
      if (options.unordered_write) {
        options.two_write_queues = true;
        txn_db_options.skip_concurrency_control = true;
        txn_db_options.write_policy = WRITE_PREPARED;
      }
      s = CreateLoggerFromOptions(db_name, options, &options.info_log);
      if (s.ok()) {
        s = TransactionDB::Open(options, txn_db_options, db_name, &ptr);
      }
      if (s.ok()) {
        db->db = ptr;
      }
    } else if (FLAGS_use_blob_db) {
      // Stacked BlobDB
      blob_db::BlobDBOptions blob_db_options;
      blob_db_options.enable_garbage_collection = FLAGS_blob_db_enable_gc;
      blob_db_options.garbage_collection_cutoff = FLAGS_blob_db_gc_cutoff;
      blob_db_options.is_fifo = FLAGS_blob_db_is_fifo;
      blob_db_options.max_db_size = FLAGS_blob_db_max_db_size;
      blob_db_options.ttl_range_secs = FLAGS_blob_db_ttl_range_secs;
      blob_db_options.min_blob_size = FLAGS_blob_db_min_blob_size;
      blob_db_options.bytes_per_sync = FLAGS_blob_db_bytes_per_sync;
      blob_db_options.blob_file_size = FLAGS_blob_db_file_size;
      blob_db_options.compression = FLAGS_blob_db_compression_type_e;
      blob_db::BlobDB* ptr = nullptr;
      s = blob_db::BlobDB::Open(options, blob_db_options, db_name, &ptr);
      if (s.ok()) {
        db->db = ptr;
      }
    } else if (FLAGS_use_secondary_db) {
      if (FLAGS_secondary_path.empty()) {
        std::string default_secondary_path;
        FLAGS_env->GetTestDirectory(&default_secondary_path);
        default_secondary_path += "/dbbench_secondary";
        FLAGS_secondary_path = default_secondary_path;
      }
      s = DB::OpenAsSecondary(options, db_name, FLAGS_secondary_path, &db->db);
      if (s.ok() && FLAGS_secondary_update_interval > 0) {
        secondary_update_thread_.reset(new port::Thread(
            [this](int interval, DBWithColumnFamilies* _db) {
              while (0 == secondary_update_stopped_.load(
                              std::memory_order_relaxed)) {
                Status secondary_update_status =
                    _db->db->TryCatchUpWithPrimary();
                if (!secondary_update_status.ok()) {
                  fprintf(stderr, "Failed to catch up with primary: %s\n",
                          secondary_update_status.ToString().c_str());
                  break;
                }
                ++secondary_db_updates_;
                FLAGS_env->SleepForMicroseconds(interval * 1000000);
              }
            },
            FLAGS_secondary_update_interval, db));
      }
#endif  // ROCKSDB_LITE
    } else {
      s = DB::Open(options, db_name, &db->db);
    }
    if (FLAGS_report_open_timing) {
      std::cout << "OpenDb:     "
                << (FLAGS_env->NowNanos() - open_start) / 1000000.0
                << " milliseconds\n";
    }
    if (!s.ok()) {
      fprintf(stderr, "open error: %s\n", s.ToString().c_str());
      exit(1);
    }
  }

  enum WriteMode {
    RANDOM, SEQUENTIAL, UNIQUE_RANDOM
  };

  void WriteSeqDeterministic(ThreadState* thread) {
    DoDeterministicCompact(thread, open_options_.compaction_style, SEQUENTIAL);
  }

  void WriteUniqueRandomDeterministic(ThreadState* thread) {
    DoDeterministicCompact(thread, open_options_.compaction_style,
                           UNIQUE_RANDOM);
  }

  void WriteSeq(ThreadState* thread) {
    DoWrite(thread, SEQUENTIAL);
  }

  void WriteRandom(ThreadState* thread) {
    DoWrite(thread, RANDOM);
  }

  void WriteUniqueRandom(ThreadState* thread) {
    DoWrite(thread, UNIQUE_RANDOM);
  }

  class KeyGenerator {
   public:
    KeyGenerator(Random64* rand, WriteMode mode, uint64_t num,
                 uint64_t /*num_per_set*/ = 64 * 1024)
        : rand_(rand), mode_(mode), num_(num), next_(0) {
      if (mode_ == UNIQUE_RANDOM) {
        // NOTE: if memory consumption of this approach becomes a concern,
        // we can either break it into pieces and only random shuffle a section
        // each time. Alternatively, use a bit map implementation
        // (https://reviews.facebook.net/differential/diff/54627/)
        values_.resize(num_);
        for (uint64_t i = 0; i < num_; ++i) {
          values_[i] = i;
        }
        RandomShuffle(values_.begin(), values_.end(),
                      static_cast<uint32_t>(FLAGS_seed));
      }
    }

    uint64_t Next() {
      switch (mode_) {
        case SEQUENTIAL:
          return next_++;
        case RANDOM:
          return rand_->Next() % num_;
        case UNIQUE_RANDOM:
          assert(next_ < num_);
          return values_[next_++];
      }
      assert(false);
      return std::numeric_limits<uint64_t>::max();
    }

    // Only available for UNIQUE_RANDOM mode.
    uint64_t Fetch(uint64_t index) {
      assert(mode_ == UNIQUE_RANDOM);
      assert(index < values_.size());
      return values_[index];
    }

   private:
    Random64* rand_;
    WriteMode mode_;
    const uint64_t num_;
    uint64_t next_;
    std::vector<uint64_t> values_;
  };

  DB* SelectDB(ThreadState* thread) {
    return SelectDBWithCfh(thread)->db;
  }

  DBWithColumnFamilies* SelectDBWithCfh(ThreadState* thread) {
    return SelectDBWithCfh(thread->rand.Next());
  }

  DBWithColumnFamilies* SelectDBWithCfh(uint64_t rand_int) {
    if (db_.db != nullptr) {
      return &db_;
    } else  {
      return &multi_dbs_[rand_int % multi_dbs_.size()];
    }
  }

  double SineRate(double x) {
    return FLAGS_sine_a*sin((FLAGS_sine_b*x) + FLAGS_sine_c) + FLAGS_sine_d;
  }

  void DoWrite(ThreadState* thread, WriteMode write_mode) {
    const int test_duration = write_mode == RANDOM ? FLAGS_duration : 0;
    const int64_t num_ops = writes_ == 0 ? num_ : writes_;

    size_t num_key_gens = 1;
    if (db_.db == nullptr) {
      num_key_gens = multi_dbs_.size();
    }
    std::vector<std::unique_ptr<KeyGenerator>> key_gens(num_key_gens);
    int64_t max_ops = num_ops * num_key_gens;
    int64_t ops_per_stage = max_ops;
    if (FLAGS_num_column_families > 1 && FLAGS_num_hot_column_families > 0) {
      ops_per_stage = (max_ops - 1) / (FLAGS_num_column_families /
                                       FLAGS_num_hot_column_families) +
                      1;
    }

    Duration duration(test_duration, max_ops, ops_per_stage);
    const uint64_t num_per_key_gen = num_ + max_num_range_tombstones_;
    for (size_t i = 0; i < num_key_gens; i++) {
      key_gens[i].reset(new KeyGenerator(&(thread->rand), write_mode,
                                         num_per_key_gen, ops_per_stage));
    }

    if (num_ != FLAGS_num) {
      char msg[100];
      snprintf(msg, sizeof(msg), "(%" PRIu64 " ops)", num_);
      thread->stats.AddMessage(msg);
    }

    RandomGenerator gen;
    WriteBatch batch(/*reserved_bytes=*/0, /*max_bytes=*/0,
                     user_timestamp_size_);
    Status s;
    int64_t bytes = 0;

    std::unique_ptr<const char[]> key_guard;
    Slice key = AllocateKey(&key_guard);
    std::unique_ptr<const char[]> begin_key_guard;
    Slice begin_key = AllocateKey(&begin_key_guard);
    std::unique_ptr<const char[]> end_key_guard;
    Slice end_key = AllocateKey(&end_key_guard);
    double p = 0.0;
    uint64_t num_overwrites = 0, num_unique_keys = 0, num_selective_deletes = 0;
    // If user set overwrite_probability flag,
    // check if value is in [0.0,1.0].
    if (FLAGS_overwrite_probability > 0.0) {
      p = FLAGS_overwrite_probability > 1.0 ? 1.0 : FLAGS_overwrite_probability;
      // If overwrite set by user, and UNIQUE_RANDOM mode on,
      // the overwrite_window_size must be > 0.
      if (write_mode == UNIQUE_RANDOM && FLAGS_overwrite_window_size == 0) {
        fprintf(stderr,
                "Overwrite_window_size must be  strictly greater than 0.\n");
        ErrorExit();
      }
    }

    // Default_random_engine provides slightly
    // improved throughput over mt19937.
    std::default_random_engine overwrite_gen{
        static_cast<unsigned int>(FLAGS_seed)};
    std::bernoulli_distribution overwrite_decider(p);

    // Inserted key window is filled with the last N
    // keys previously inserted into the DB (with
    // N=FLAGS_overwrite_window_size).
    // We use a deque struct because:
    // - random access is O(1)
    // - insertion/removal at beginning/end is also O(1).
    std::deque<int64_t> inserted_key_window;
    Random64 reservoir_id_gen(FLAGS_seed);

    // --- Variables used in disposable/persistent keys simulation:
    // The following variables are used when
    // disposable_entries_batch_size is >0. We simualte a workload
    // where the following sequence is repeated multiple times:
    // "A set of keys S1 is inserted ('disposable entries'), then after
    // some delay another set of keys S2 is inserted ('persistent entries')
    // and the first set of keys S1 is deleted. S2 artificially represents
    // the insertion of hypothetical results from some undefined computation
    // done on the first set of keys S1. The next sequence can start as soon
    // as the last disposable entry in the set S1 of this sequence is
    // inserted, if the delay is non negligible"
    bool skip_for_loop = false, is_disposable_entry = true;
    std::vector<uint64_t> disposable_entries_index(num_key_gens, 0);
    std::vector<uint64_t> persistent_ent_and_del_index(num_key_gens, 0);
    const uint64_t kNumDispAndPersEntries =
        FLAGS_disposable_entries_batch_size +
        FLAGS_persistent_entries_batch_size;
    if (kNumDispAndPersEntries > 0) {
      if ((write_mode != UNIQUE_RANDOM) || (writes_per_range_tombstone_ > 0) ||
          (p > 0.0)) {
        fprintf(
            stderr,
            "Disposable/persistent deletes are not compatible with overwrites "
            "and DeleteRanges; and are only supported in filluniquerandom.\n");
        ErrorExit();
      }
      if (FLAGS_disposable_entries_value_size < 0 ||
          FLAGS_persistent_entries_value_size < 0) {
        fprintf(
            stderr,
            "disposable_entries_value_size and persistent_entries_value_size"
            "have to be positive.\n");
        ErrorExit();
      }
    }
    Random rnd_disposable_entry(static_cast<uint32_t>(FLAGS_seed));
    std::string random_value;
    // Queue that stores scheduled timestamp of disposable entries deletes,
    // along with starting index of disposable entry keys to delete.
    std::vector<std::queue<std::pair<uint64_t, uint64_t>>> disposable_entries_q(
        num_key_gens);
    // --- End of variables used in disposable/persistent keys simulation.

    std::vector<std::unique_ptr<const char[]>> expanded_key_guards;
    std::vector<Slice> expanded_keys;
    if (FLAGS_expand_range_tombstones) {
      expanded_key_guards.resize(range_tombstone_width_);
      for (auto& expanded_key_guard : expanded_key_guards) {
        expanded_keys.emplace_back(AllocateKey(&expanded_key_guard));
      }
    }

    std::unique_ptr<char[]> ts_guard;
    if (user_timestamp_size_ > 0) {
      ts_guard.reset(new char[user_timestamp_size_]);
    }

    int64_t stage = 0;
    int64_t num_written = 0;
    while ((num_per_key_gen != 0) && !duration.Done(entries_per_batch_)) {
      if (duration.GetStage() != stage) {
        stage = duration.GetStage();
        if (db_.db != nullptr) {
          db_.CreateNewCf(open_options_, stage);
        } else {
          for (auto& db : multi_dbs_) {
            db.CreateNewCf(open_options_, stage);
          }
        }
      }

      size_t id = thread->rand.Next() % num_key_gens;
      DBWithColumnFamilies* db_with_cfh = SelectDBWithCfh(id);
      batch.Clear();
      int64_t batch_bytes = 0;

      for (int64_t j = 0; j < entries_per_batch_; j++) {
        int64_t rand_num = 0;
        if ((write_mode == UNIQUE_RANDOM) && (p > 0.0)) {
          if ((inserted_key_window.size() > 0) &&
              overwrite_decider(overwrite_gen)) {
            num_overwrites++;
            rand_num = inserted_key_window[reservoir_id_gen.Next() %
                                           inserted_key_window.size()];
          } else {
            num_unique_keys++;
            rand_num = key_gens[id]->Next();
            if (inserted_key_window.size() < FLAGS_overwrite_window_size) {
              inserted_key_window.push_back(rand_num);
            } else {
              inserted_key_window.pop_front();
              inserted_key_window.push_back(rand_num);
            }
          }
        } else if (kNumDispAndPersEntries > 0) {
          // Check if queue is non-empty and if we need to insert
          // 'persistent' KV entries (KV entries that are never deleted)
          // and delete disposable entries previously inserted.
          if (!disposable_entries_q[id].empty() &&
              (disposable_entries_q[id].front().first <
               FLAGS_env->NowMicros())) {
            // If we need to perform a "merge op" pattern,
            // we first write all the persistent KV entries not targeted
            // by deletes, and then we write the disposable entries deletes.
            if (persistent_ent_and_del_index[id] <
                FLAGS_persistent_entries_batch_size) {
              // Generate key to insert.
              rand_num =
                  key_gens[id]->Fetch(disposable_entries_q[id].front().second +
                                      FLAGS_disposable_entries_batch_size +
                                      persistent_ent_and_del_index[id]);
              persistent_ent_and_del_index[id]++;
              is_disposable_entry = false;
              skip_for_loop = false;
            } else if (persistent_ent_and_del_index[id] <
                       kNumDispAndPersEntries) {
              // Find key of the entry to delete.
              rand_num =
                  key_gens[id]->Fetch(disposable_entries_q[id].front().second +
                                      (persistent_ent_and_del_index[id] -
                                       FLAGS_persistent_entries_batch_size));
              persistent_ent_and_del_index[id]++;
              GenerateKeyFromInt(rand_num, FLAGS_num, &key);
              // For the delete operation, everything happens here and we
              // skip the rest of the for-loop, which is designed for
              // inserts.
              if (FLAGS_num_column_families <= 1) {
                batch.Delete(key);
              } else {
                // We use same rand_num as seed for key and column family so
                // that we can deterministically find the cfh corresponding to a
                // particular key while reading the key.
                batch.Delete(db_with_cfh->GetCfh(rand_num), key);
              }
              // A delete only includes Key+Timestamp (no value).
              batch_bytes += key_size_ + user_timestamp_size_;
              bytes += key_size_ + user_timestamp_size_;
              num_selective_deletes++;
              // Skip rest of the for-loop (j=0, j<entries_per_batch_,j++).
              skip_for_loop = true;
            } else {
              assert(false);  // should never reach this point.
            }
            // If disposable_entries_q needs to be updated (ie: when a selective
            // insert+delete was successfully completed, pop the job out of the
            // queue).
            if (!disposable_entries_q[id].empty() &&
                (disposable_entries_q[id].front().first <
                 FLAGS_env->NowMicros()) &&
                persistent_ent_and_del_index[id] == kNumDispAndPersEntries) {
              disposable_entries_q[id].pop();
              persistent_ent_and_del_index[id] = 0;
            }

            // If we are deleting disposable entries, skip the rest of the
            // for-loop since there is no key-value inserts at this moment in
            // time.
            if (skip_for_loop) {
              continue;
            }

          }
          // If no job is in the queue, then we keep inserting disposable KV
          // entries that will be deleted later by a series of deletes.
          else {
            rand_num = key_gens[id]->Fetch(disposable_entries_index[id]);
            disposable_entries_index[id]++;
            is_disposable_entry = true;
            if ((disposable_entries_index[id] %
                 FLAGS_disposable_entries_batch_size) == 0) {
              // Skip the persistent KV entries inserts for now
              disposable_entries_index[id] +=
                  FLAGS_persistent_entries_batch_size;
            }
          }
        } else {
          rand_num = key_gens[id]->Next();
        }
        GenerateKeyFromInt(rand_num, FLAGS_num, &key);
        Slice val;
        if (kNumDispAndPersEntries > 0) {
          random_value = rnd_disposable_entry.RandomString(
              is_disposable_entry ? FLAGS_disposable_entries_value_size
                                  : FLAGS_persistent_entries_value_size);
          val = Slice(random_value);
          num_unique_keys++;
        } else {
          val = gen.Generate();
        }
        if (use_blob_db_) {
#ifndef ROCKSDB_LITE
          // Stacked BlobDB
          blob_db::BlobDB* blobdb =
              static_cast<blob_db::BlobDB*>(db_with_cfh->db);
          if (FLAGS_blob_db_max_ttl_range > 0) {
            int ttl = rand() % FLAGS_blob_db_max_ttl_range;
            s = blobdb->PutWithTTL(write_options_, key, val, ttl);
          } else {
            s = blobdb->Put(write_options_, key, val);
          }
#endif  //  ROCKSDB_LITE
        } else if (FLAGS_num_column_families <= 1) {
          batch.Put(key, val);
        } else {
          // We use same rand_num as seed for key and column family so that we
          // can deterministically find the cfh corresponding to a particular
          // key while reading the key.
          batch.Put(db_with_cfh->GetCfh(rand_num), key,
                    val);
        }
        batch_bytes += val.size() + key_size_ + user_timestamp_size_;
        bytes += val.size() + key_size_ + user_timestamp_size_;
        ++num_written;

        // If all disposable entries have been inserted, then we need to
        // add in the job queue a call for 'persistent entry insertions +
        // disposable entry deletions'.
        if (kNumDispAndPersEntries > 0 && is_disposable_entry &&
            ((disposable_entries_index[id] % kNumDispAndPersEntries) == 0)) {
          // Queue contains [timestamp, starting_idx],
          // timestamp = current_time + delay (minimum aboslute time when to
          // start inserting the selective deletes) starting_idx = index in the
          // keygen of the rand_num to generate the key of the first KV entry to
          // delete (= key of the first selective delete).
          disposable_entries_q[id].push(std::make_pair(
              FLAGS_env->NowMicros() +
                  FLAGS_disposable_entries_delete_delay /* timestamp */,
              disposable_entries_index[id] - kNumDispAndPersEntries
              /*starting idx*/));
        }
        if (writes_per_range_tombstone_ > 0 &&
            num_written > writes_before_delete_range_ &&
            (num_written - writes_before_delete_range_) /
                    writes_per_range_tombstone_ <=
                max_num_range_tombstones_ &&
            (num_written - writes_before_delete_range_) %
                    writes_per_range_tombstone_ ==
                0) {
          int64_t begin_num = key_gens[id]->Next();
          if (FLAGS_expand_range_tombstones) {
            for (int64_t offset = 0; offset < range_tombstone_width_;
                 ++offset) {
              GenerateKeyFromInt(begin_num + offset, FLAGS_num,
                                 &expanded_keys[offset]);
              if (use_blob_db_) {
#ifndef ROCKSDB_LITE
                // Stacked BlobDB
                s = db_with_cfh->db->Delete(write_options_,
                                            expanded_keys[offset]);
#endif  //  ROCKSDB_LITE
              } else if (FLAGS_num_column_families <= 1) {
                batch.Delete(expanded_keys[offset]);
              } else {
                batch.Delete(db_with_cfh->GetCfh(rand_num),
                             expanded_keys[offset]);
              }
            }
          } else {
            GenerateKeyFromInt(begin_num, FLAGS_num, &begin_key);
            GenerateKeyFromInt(begin_num + range_tombstone_width_, FLAGS_num,
                               &end_key);
            if (use_blob_db_) {
#ifndef ROCKSDB_LITE
              // Stacked BlobDB
              s = db_with_cfh->db->DeleteRange(
                  write_options_, db_with_cfh->db->DefaultColumnFamily(),
                  begin_key, end_key);
#endif  //  ROCKSDB_LITE
            } else if (FLAGS_num_column_families <= 1) {
              batch.DeleteRange(begin_key, end_key);
            } else {
              batch.DeleteRange(db_with_cfh->GetCfh(rand_num), begin_key,
                                end_key);
            }
          }
        }
      }
      if (thread->shared->write_rate_limiter.get() != nullptr) {
        thread->shared->write_rate_limiter->Request(
            batch_bytes, Env::IO_HIGH,
            nullptr /* stats */, RateLimiter::OpType::kWrite);
        // Set time at which last op finished to Now() to hide latency and
        // sleep from rate limiter. Also, do the check once per batch, not
        // once per write.
        thread->stats.ResetLastOpTime();
      }
      if (user_timestamp_size_ > 0) {
        Slice user_ts = mock_app_clock_->Allocate(ts_guard.get());
        s = batch.AssignTimestamp(user_ts);
        if (!s.ok()) {
          fprintf(stderr, "assign timestamp to write batch: %s\n",
                  s.ToString().c_str());
          ErrorExit();
        }
      }
      if (!use_blob_db_) {
        // Not stacked BlobDB
        s = db_with_cfh->db->Write(write_options_, &batch);
      }
      thread->stats.FinishedOps(db_with_cfh, db_with_cfh->db,
                                entries_per_batch_, kWrite);
      if (FLAGS_sine_write_rate) {
        uint64_t now = FLAGS_env->NowMicros();

        uint64_t usecs_since_last;
        if (now > thread->stats.GetSineInterval()) {
          usecs_since_last = now - thread->stats.GetSineInterval();
        } else {
          usecs_since_last = 0;
        }

        if (usecs_since_last >
            (FLAGS_sine_write_rate_interval_milliseconds * uint64_t{1000})) {
          double usecs_since_start =
                  static_cast<double>(now - thread->stats.GetStart());
          thread->stats.ResetSineInterval();
          uint64_t write_rate =
                  static_cast<uint64_t>(SineRate(usecs_since_start / 1000000.0));
          thread->shared->write_rate_limiter.reset(
                  NewGenericRateLimiter(write_rate));
        }
      }
      if (!s.ok()) {
        s = listener_->WaitForRecovery(600000000) ? Status::OK() : s;
      }

      if (!s.ok()) {
        fprintf(stderr, "put error: %s\n", s.ToString().c_str());
        ErrorExit();
      }
    }
    if ((write_mode == UNIQUE_RANDOM) && (p > 0.0)) {
      fprintf(stdout,
              "Number of unique keys inserted: %" PRIu64
              ".\nNumber of overwrites: %" PRIu64 "\n",
              num_unique_keys, num_overwrites);
    } else if (kNumDispAndPersEntries > 0) {
      fprintf(stdout,
              "Number of unique keys inserted (disposable+persistent): %" PRIu64
              ".\nNumber of 'disposable entry delete': %" PRIu64 "\n",
              num_written, num_selective_deletes);
    }
    thread->stats.AddBytes(bytes);
  }

  Status DoDeterministicCompact(ThreadState* thread,
                                CompactionStyle compaction_style,
                                WriteMode write_mode) {
#ifndef ROCKSDB_LITE
    ColumnFamilyMetaData meta;
    std::vector<DB*> db_list;
    if (db_.db != nullptr) {
      db_list.push_back(db_.db);
    } else {
      for (auto& db : multi_dbs_) {
        db_list.push_back(db.db);
      }
    }
    std::vector<Options> options_list;
    for (auto db : db_list) {
      options_list.push_back(db->GetOptions());
      if (compaction_style != kCompactionStyleFIFO) {
        db->SetOptions({{"disable_auto_compactions", "1"},
                        {"level0_slowdown_writes_trigger", "400000000"},
                        {"level0_stop_writes_trigger", "400000000"}});
      } else {
        db->SetOptions({{"disable_auto_compactions", "1"}});
      }
    }

    assert(!db_list.empty());
    auto num_db = db_list.size();
    size_t num_levels = static_cast<size_t>(open_options_.num_levels);
    size_t output_level = open_options_.num_levels - 1;
    std::vector<std::vector<std::vector<SstFileMetaData>>> sorted_runs(num_db);
    std::vector<size_t> num_files_at_level0(num_db, 0);
    if (compaction_style == kCompactionStyleLevel) {
      if (num_levels == 0) {
        return Status::InvalidArgument("num_levels should be larger than 1");
      }
      bool should_stop = false;
      while (!should_stop) {
        if (sorted_runs[0].empty()) {
          DoWrite(thread, write_mode);
        } else {
          DoWrite(thread, UNIQUE_RANDOM);
        }
        for (size_t i = 0; i < num_db; i++) {
          auto db = db_list[i];
          db->Flush(FlushOptions());
          db->GetColumnFamilyMetaData(&meta);
          if (num_files_at_level0[i] == meta.levels[0].files.size() ||
              writes_ == 0) {
            should_stop = true;
            continue;
          }
          sorted_runs[i].emplace_back(
              meta.levels[0].files.begin(),
              meta.levels[0].files.end() - num_files_at_level0[i]);
          num_files_at_level0[i] = meta.levels[0].files.size();
          if (sorted_runs[i].back().size() == 1) {
            should_stop = true;
            continue;
          }
          if (sorted_runs[i].size() == output_level) {
            auto& L1 = sorted_runs[i].back();
            L1.erase(L1.begin(), L1.begin() + L1.size() / 3);
            should_stop = true;
            continue;
          }
        }
        writes_ /= static_cast<int64_t>(open_options_.max_bytes_for_level_multiplier);
      }
      for (size_t i = 0; i < num_db; i++) {
        if (sorted_runs[i].size() < num_levels - 1) {
          fprintf(stderr, "n is too small to fill %" ROCKSDB_PRIszt " levels\n", num_levels);
          exit(1);
        }
      }
      for (size_t i = 0; i < num_db; i++) {
        auto db = db_list[i];
        auto compactionOptions = CompactionOptions();
        compactionOptions.compression = FLAGS_compression_type_e;
        auto options = db->GetOptions();
        MutableCFOptions mutable_cf_options(options);
        for (size_t j = 0; j < sorted_runs[i].size(); j++) {
          compactionOptions.output_file_size_limit =
              MaxFileSizeForLevel(mutable_cf_options,
                  static_cast<int>(output_level), compaction_style);
          std::cout << sorted_runs[i][j].size() << std::endl;
          db->CompactFiles(compactionOptions, {sorted_runs[i][j].back().name,
                                               sorted_runs[i][j].front().name},
                           static_cast<int>(output_level - j) /*level*/);
        }
      }
    } else if (compaction_style == kCompactionStyleUniversal) {
      auto ratio = open_options_.compaction_options_universal.size_ratio;
      bool should_stop = false;
      while (!should_stop) {
        if (sorted_runs[0].empty()) {
          DoWrite(thread, write_mode);
        } else {
          DoWrite(thread, UNIQUE_RANDOM);
        }
        for (size_t i = 0; i < num_db; i++) {
          auto db = db_list[i];
          db->Flush(FlushOptions());
          db->GetColumnFamilyMetaData(&meta);
          if (num_files_at_level0[i] == meta.levels[0].files.size() ||
              writes_ == 0) {
            should_stop = true;
            continue;
          }
          sorted_runs[i].emplace_back(
              meta.levels[0].files.begin(),
              meta.levels[0].files.end() - num_files_at_level0[i]);
          num_files_at_level0[i] = meta.levels[0].files.size();
          if (sorted_runs[i].back().size() == 1) {
            should_stop = true;
            continue;
          }
          num_files_at_level0[i] = meta.levels[0].files.size();
        }
        writes_ =  static_cast<int64_t>(writes_* static_cast<double>(100) / (ratio + 200));
      }
      for (size_t i = 0; i < num_db; i++) {
        if (sorted_runs[i].size() < num_levels) {
          fprintf(stderr, "n is too small to fill %" ROCKSDB_PRIszt  " levels\n", num_levels);
          exit(1);
        }
      }
      for (size_t i = 0; i < num_db; i++) {
        auto db = db_list[i];
        auto compactionOptions = CompactionOptions();
        compactionOptions.compression = FLAGS_compression_type_e;
        auto options = db->GetOptions();
        MutableCFOptions mutable_cf_options(options);
        for (size_t j = 0; j < sorted_runs[i].size(); j++) {
          compactionOptions.output_file_size_limit =
              MaxFileSizeForLevel(mutable_cf_options,
                  static_cast<int>(output_level), compaction_style);
          db->CompactFiles(
              compactionOptions,
              {sorted_runs[i][j].back().name, sorted_runs[i][j].front().name},
              (output_level > j ? static_cast<int>(output_level - j)
                                : 0) /*level*/);
        }
      }
    } else if (compaction_style == kCompactionStyleFIFO) {
      if (num_levels != 1) {
        return Status::InvalidArgument(
          "num_levels should be 1 for FIFO compaction");
      }
      if (FLAGS_num_multi_db != 0) {
        return Status::InvalidArgument("Doesn't support multiDB");
      }
      auto db = db_list[0];
      std::vector<std::string> file_names;
      while (true) {
        if (sorted_runs[0].empty()) {
          DoWrite(thread, write_mode);
        } else {
          DoWrite(thread, UNIQUE_RANDOM);
        }
        db->Flush(FlushOptions());
        db->GetColumnFamilyMetaData(&meta);
        auto total_size = meta.levels[0].size;
        if (total_size >=
          db->GetOptions().compaction_options_fifo.max_table_files_size) {
          for (auto file_meta : meta.levels[0].files) {
            file_names.emplace_back(file_meta.name);
          }
          break;
        }
      }
      // TODO(shuzhang1989): Investigate why CompactFiles not working
      // auto compactionOptions = CompactionOptions();
      // db->CompactFiles(compactionOptions, file_names, 0);
      auto compactionOptions = CompactRangeOptions();
      db->CompactRange(compactionOptions, nullptr, nullptr);
    } else {
      fprintf(stdout,
              "%-12s : skipped (-compaction_stype=kCompactionStyleNone)\n",
              "filldeterministic");
      return Status::InvalidArgument("None compaction is not supported");
    }

// Verify seqno and key range
// Note: the seqno get changed at the max level by implementation
// optimization, so skip the check of the max level.
#ifndef NDEBUG
    for (size_t k = 0; k < num_db; k++) {
      auto db = db_list[k];
      db->GetColumnFamilyMetaData(&meta);
      // verify the number of sorted runs
      if (compaction_style == kCompactionStyleLevel) {
        assert(num_levels - 1 == sorted_runs[k].size());
      } else if (compaction_style == kCompactionStyleUniversal) {
        assert(meta.levels[0].files.size() + num_levels - 1 ==
               sorted_runs[k].size());
      } else if (compaction_style == kCompactionStyleFIFO) {
        // TODO(gzh): FIFO compaction
        db->GetColumnFamilyMetaData(&meta);
        auto total_size = meta.levels[0].size;
        assert(total_size <=
          db->GetOptions().compaction_options_fifo.max_table_files_size);
          break;
      }

      // verify smallest/largest seqno and key range of each sorted run
      auto max_level = num_levels - 1;
      int level;
      for (size_t i = 0; i < sorted_runs[k].size(); i++) {
        level = static_cast<int>(max_level - i);
        SequenceNumber sorted_run_smallest_seqno = kMaxSequenceNumber;
        SequenceNumber sorted_run_largest_seqno = 0;
        std::string sorted_run_smallest_key, sorted_run_largest_key;
        bool first_key = true;
        for (auto fileMeta : sorted_runs[k][i]) {
          sorted_run_smallest_seqno =
              std::min(sorted_run_smallest_seqno, fileMeta.smallest_seqno);
          sorted_run_largest_seqno =
              std::max(sorted_run_largest_seqno, fileMeta.largest_seqno);
          if (first_key ||
              db->DefaultColumnFamily()->GetComparator()->Compare(
                  fileMeta.smallestkey, sorted_run_smallest_key) < 0) {
            sorted_run_smallest_key = fileMeta.smallestkey;
          }
          if (first_key ||
              db->DefaultColumnFamily()->GetComparator()->Compare(
                  fileMeta.largestkey, sorted_run_largest_key) > 0) {
            sorted_run_largest_key = fileMeta.largestkey;
          }
          first_key = false;
        }
        if (compaction_style == kCompactionStyleLevel ||
            (compaction_style == kCompactionStyleUniversal && level > 0)) {
          SequenceNumber level_smallest_seqno = kMaxSequenceNumber;
          SequenceNumber level_largest_seqno = 0;
          for (auto fileMeta : meta.levels[level].files) {
            level_smallest_seqno =
                std::min(level_smallest_seqno, fileMeta.smallest_seqno);
            level_largest_seqno =
                std::max(level_largest_seqno, fileMeta.largest_seqno);
          }
          assert(sorted_run_smallest_key ==
                 meta.levels[level].files.front().smallestkey);
          assert(sorted_run_largest_key ==
                 meta.levels[level].files.back().largestkey);
          if (level != static_cast<int>(max_level)) {
            // compaction at max_level would change sequence number
            assert(sorted_run_smallest_seqno == level_smallest_seqno);
            assert(sorted_run_largest_seqno == level_largest_seqno);
          }
        } else if (compaction_style == kCompactionStyleUniversal) {
          // level <= 0 means sorted runs on level 0
          auto level0_file =
              meta.levels[0].files[sorted_runs[k].size() - 1 - i];
          assert(sorted_run_smallest_key == level0_file.smallestkey);
          assert(sorted_run_largest_key == level0_file.largestkey);
          if (level != static_cast<int>(max_level)) {
            assert(sorted_run_smallest_seqno == level0_file.smallest_seqno);
            assert(sorted_run_largest_seqno == level0_file.largest_seqno);
          }
        }
      }
    }
#endif
    // print the size of each sorted_run
    for (size_t k = 0; k < num_db; k++) {
      auto db = db_list[k];
      fprintf(stdout,
              "---------------------- DB %" ROCKSDB_PRIszt " LSM ---------------------\n", k);
      db->GetColumnFamilyMetaData(&meta);
      for (auto& levelMeta : meta.levels) {
        if (levelMeta.files.empty()) {
          continue;
        }
        if (levelMeta.level == 0) {
          for (auto& fileMeta : levelMeta.files) {
            fprintf(stdout, "Level[%d]: %s(size: %" PRIi64 " bytes)\n",
                    levelMeta.level, fileMeta.name.c_str(), fileMeta.size);
          }
        } else {
          fprintf(stdout, "Level[%d]: %s - %s(total size: %" PRIi64 " bytes)\n",
                  levelMeta.level, levelMeta.files.front().name.c_str(),
                  levelMeta.files.back().name.c_str(), levelMeta.size);
        }
      }
    }
    for (size_t i = 0; i < num_db; i++) {
      db_list[i]->SetOptions(
          {{"disable_auto_compactions",
            std::to_string(options_list[i].disable_auto_compactions)},
           {"level0_slowdown_writes_trigger",
            std::to_string(options_list[i].level0_slowdown_writes_trigger)},
           {"level0_stop_writes_trigger",
            std::to_string(options_list[i].level0_stop_writes_trigger)}});
    }
    return Status::OK();
#else
    (void)thread;
    (void)compaction_style;
    (void)write_mode;
    fprintf(stderr, "Rocksdb Lite doesn't support filldeterministic\n");
    return Status::NotSupported(
        "Rocksdb Lite doesn't support filldeterministic");
#endif  // ROCKSDB_LITE
  }

  void ReadSequential(ThreadState* thread) {
    if (db_.db != nullptr) {
      ReadSequential(thread, db_.db);
    } else {
      for (const auto& db_with_cfh : multi_dbs_) {
        ReadSequential(thread, db_with_cfh.db);
      }
    }
  }

  void ReadSequential(ThreadState* thread, DB* db) {
    ReadOptions options(FLAGS_verify_checksum, true);
    options.tailing = FLAGS_use_tailing_iterator;
    std::unique_ptr<char[]> ts_guard;
    Slice ts;
    if (user_timestamp_size_ > 0) {
      ts_guard.reset(new char[user_timestamp_size_]);
      ts = mock_app_clock_->GetTimestampForRead(thread->rand, ts_guard.get());
      options.timestamp = &ts;
    }

    options.adaptive_readahead = FLAGS_adaptive_readahead;
    Iterator* iter = db->NewIterator(options);
    int64_t i = 0;
    int64_t bytes = 0;
    for (iter->SeekToFirst(); i < reads_ && iter->Valid(); iter->Next()) {
      bytes += iter->key().size() + iter->value().size();
      thread->stats.FinishedOps(nullptr, db, 1, kRead);
      ++i;

      if (thread->shared->read_rate_limiter.get() != nullptr &&
          i % 1024 == 1023) {
        thread->shared->read_rate_limiter->Request(1024, Env::IO_HIGH,
                                                   nullptr /* stats */,
                                                   RateLimiter::OpType::kRead);
      }
    }

    delete iter;
    thread->stats.AddBytes(bytes);
    if (FLAGS_perf_level > ROCKSDB_NAMESPACE::PerfLevel::kDisable) {
      thread->stats.AddMessage(std::string("PERF_CONTEXT:\n") +
                               get_perf_context()->ToString());
    }
  }

  void ReadToRowCache(ThreadState* thread) {
    int64_t read = 0;
    int64_t found = 0;
    int64_t bytes = 0;
    int64_t key_rand = 0;
    ReadOptions options(FLAGS_verify_checksum, true);
    std::unique_ptr<const char[]> key_guard;
    Slice key = AllocateKey(&key_guard);
    PinnableSlice pinnable_val;

    while (key_rand < FLAGS_num) {
      DBWithColumnFamilies* db_with_cfh = SelectDBWithCfh(thread);
      // We use same key_rand as seed for key and column family so that we can
      // deterministically find the cfh corresponding to a particular key, as it
      // is done in DoWrite method.
      GenerateKeyFromInt(key_rand, FLAGS_num, &key);
      key_rand++;
      read++;
      Status s;
      if (FLAGS_num_column_families > 1) {
        s = db_with_cfh->db->Get(options, db_with_cfh->GetCfh(key_rand), key,
                                 &pinnable_val);
      } else {
        pinnable_val.Reset();
        s = db_with_cfh->db->Get(options,
                                 db_with_cfh->db->DefaultColumnFamily(), key,
                                 &pinnable_val);
      }

      if (s.ok()) {
        found++;
        bytes += key.size() + pinnable_val.size();
      } else if (!s.IsNotFound()) {
        fprintf(stderr, "Get returned an error: %s\n", s.ToString().c_str());
        abort();
      }

      if (thread->shared->read_rate_limiter.get() != nullptr &&
          read % 256 == 255) {
        thread->shared->read_rate_limiter->Request(
            256, Env::IO_HIGH, nullptr /* stats */, RateLimiter::OpType::kRead);
      }

      thread->stats.FinishedOps(db_with_cfh, db_with_cfh->db, 1, kRead);
    }

    char msg[100];
    snprintf(msg, sizeof(msg), "(%" PRIu64 " of %" PRIu64 " found)\n", found,
             read);

    thread->stats.AddBytes(bytes);
    thread->stats.AddMessage(msg);

    if (FLAGS_perf_level > ROCKSDB_NAMESPACE::PerfLevel::kDisable) {
      thread->stats.AddMessage(std::string("PERF_CONTEXT:\n") +
                               get_perf_context()->ToString());
    }
  }

  void ReadReverse(ThreadState* thread) {
    if (db_.db != nullptr) {
      ReadReverse(thread, db_.db);
    } else {
      for (const auto& db_with_cfh : multi_dbs_) {
        ReadReverse(thread, db_with_cfh.db);
      }
    }
  }

  void ReadReverse(ThreadState* thread, DB* db) {
    ReadOptions options(FLAGS_verify_checksum, true);
    options.adaptive_readahead = FLAGS_adaptive_readahead;
    Iterator* iter = db->NewIterator(options);
    int64_t i = 0;
    int64_t bytes = 0;
    for (iter->SeekToLast(); i < reads_ && iter->Valid(); iter->Prev()) {
      bytes += iter->key().size() + iter->value().size();
      thread->stats.FinishedOps(nullptr, db, 1, kRead);
      ++i;
      if (thread->shared->read_rate_limiter.get() != nullptr &&
          i % 1024 == 1023) {
        thread->shared->read_rate_limiter->Request(1024, Env::IO_HIGH,
                                                   nullptr /* stats */,
                                                   RateLimiter::OpType::kRead);
      }
    }
    delete iter;
    thread->stats.AddBytes(bytes);
  }

  void ReadRandomFast(ThreadState* thread) {
    int64_t read = 0;
    int64_t found = 0;
    int64_t nonexist = 0;
    ReadOptions options(FLAGS_verify_checksum, true);
    std::unique_ptr<const char[]> key_guard;
    Slice key = AllocateKey(&key_guard);
    std::string value;
    Slice ts;
    std::unique_ptr<char[]> ts_guard;
    if (user_timestamp_size_ > 0) {
      ts_guard.reset(new char[user_timestamp_size_]);
    }
    DB* db = SelectDBWithCfh(thread)->db;

    int64_t pot = 1;
    while (pot < FLAGS_num) {
      pot <<= 1;
    }

    Duration duration(FLAGS_duration, reads_);
    do {
      for (int i = 0; i < 100; ++i) {
        int64_t key_rand = thread->rand.Next() & (pot - 1);
        GenerateKeyFromInt(key_rand, FLAGS_num, &key);
        ++read;
        std::string ts_ret;
        std::string* ts_ptr = nullptr;
        if (user_timestamp_size_ > 0) {
          ts = mock_app_clock_->GetTimestampForRead(thread->rand,
                                                    ts_guard.get());
          options.timestamp = &ts;
          ts_ptr = &ts_ret;
        }
        auto status = db->Get(options, key, &value, ts_ptr);
        if (status.ok()) {
          ++found;
        } else if (!status.IsNotFound()) {
          fprintf(stderr, "Get returned an error: %s\n",
                  status.ToString().c_str());
          abort();
        }
        if (key_rand >= FLAGS_num) {
          ++nonexist;
        }
      }
      if (thread->shared->read_rate_limiter.get() != nullptr) {
        thread->shared->read_rate_limiter->Request(
            100, Env::IO_HIGH, nullptr /* stats */, RateLimiter::OpType::kRead);
      }

      thread->stats.FinishedOps(nullptr, db, 100, kRead);
    } while (!duration.Done(100));

    char msg[100];
    snprintf(msg, sizeof(msg), "(%" PRIu64 " of %" PRIu64 " found, "
             "issued %" PRIu64 " non-exist keys)\n",
             found, read, nonexist);

    thread->stats.AddMessage(msg);

    if (FLAGS_perf_level > ROCKSDB_NAMESPACE::PerfLevel::kDisable) {
      thread->stats.AddMessage(std::string("PERF_CONTEXT:\n") +
                               get_perf_context()->ToString());
    }
  }

  int64_t GetRandomKey(Random64* rand) {
    uint64_t rand_int = rand->Next();
    int64_t key_rand;
    if (read_random_exp_range_ == 0) {
      key_rand = rand_int % FLAGS_num;
    } else {
      const uint64_t kBigInt = static_cast<uint64_t>(1U) << 62;
      long double order = -static_cast<long double>(rand_int % kBigInt) /
                          static_cast<long double>(kBigInt) *
                          read_random_exp_range_;
      long double exp_ran = std::exp(order);
      uint64_t rand_num =
          static_cast<int64_t>(exp_ran * static_cast<long double>(FLAGS_num));
      // Map to a different number to avoid locality.
      const uint64_t kBigPrime = 0x5bd1e995;
      // Overflow is like %(2^64). Will have little impact of results.
      key_rand = static_cast<int64_t>((rand_num * kBigPrime) % FLAGS_num);
    }
    return key_rand;
  }

  void ReadRandom(ThreadState* thread) {
    int64_t read = 0;
    int64_t found = 0;
    int64_t bytes = 0;
    int num_keys = 0;
    int64_t key_rand = 0;
    ReadOptions options(FLAGS_verify_checksum, true);
    std::unique_ptr<const char[]> key_guard;
    Slice key = AllocateKey(&key_guard);
    PinnableSlice pinnable_val;
    std::unique_ptr<char[]> ts_guard;
    Slice ts;
    if (user_timestamp_size_ > 0) {
      ts_guard.reset(new char[user_timestamp_size_]);
    }

    Duration duration(FLAGS_duration, reads_);
    while (!duration.Done(1)) {
      DBWithColumnFamilies* db_with_cfh = SelectDBWithCfh(thread);
      // We use same key_rand as seed for key and column family so that we can
      // deterministically find the cfh corresponding to a particular key, as it
      // is done in DoWrite method.
      if (entries_per_batch_ > 1 && FLAGS_multiread_stride) {
        if (++num_keys == entries_per_batch_) {
          num_keys = 0;
          key_rand = GetRandomKey(&thread->rand);
          if ((key_rand + (entries_per_batch_ - 1) * FLAGS_multiread_stride) >=
              FLAGS_num) {
            key_rand = FLAGS_num - entries_per_batch_ * FLAGS_multiread_stride;
          }
        } else {
          key_rand += FLAGS_multiread_stride;
        }
      } else {
        key_rand = GetRandomKey(&thread->rand);
      }
      GenerateKeyFromInt(key_rand, FLAGS_num, &key);
      read++;
      std::string ts_ret;
      std::string* ts_ptr = nullptr;
      if (user_timestamp_size_ > 0) {
        ts = mock_app_clock_->GetTimestampForRead(thread->rand, ts_guard.get());
        options.timestamp = &ts;
        ts_ptr = &ts_ret;
      }
      Status s;
      pinnable_val.Reset();
      if (FLAGS_num_column_families > 1) {
        s = db_with_cfh->db->Get(options, db_with_cfh->GetCfh(key_rand), key,
                                 &pinnable_val, ts_ptr);
      } else {
        s = db_with_cfh->db->Get(options,
                                 db_with_cfh->db->DefaultColumnFamily(), key,
                                 &pinnable_val, ts_ptr);
      }
      if (s.ok()) {
        found++;
        bytes += key.size() + pinnable_val.size() + user_timestamp_size_;
      } else if (!s.IsNotFound()) {
        fprintf(stderr, "Get returned an error: %s\n", s.ToString().c_str());
        abort();
      }

      if (thread->shared->read_rate_limiter.get() != nullptr &&
          read % 256 == 255) {
        thread->shared->read_rate_limiter->Request(
            256, Env::IO_HIGH, nullptr /* stats */, RateLimiter::OpType::kRead);
      }

      thread->stats.FinishedOps(db_with_cfh, db_with_cfh->db, 1, kRead);
    }

    char msg[100];
    snprintf(msg, sizeof(msg), "(%" PRIu64 " of %" PRIu64 " found)\n",
             found, read);

    thread->stats.AddBytes(bytes);
    thread->stats.AddMessage(msg);

    if (FLAGS_perf_level > ROCKSDB_NAMESPACE::PerfLevel::kDisable) {
      thread->stats.AddMessage(std::string("PERF_CONTEXT:\n") +
                               get_perf_context()->ToString());
    }
  }

  // Calls MultiGet over a list of keys from a random distribution.
  // Returns the total number of keys found.
  void MultiReadRandom(ThreadState* thread) {
    int64_t read = 0;
    int64_t bytes = 0;
    int64_t num_multireads = 0;
    int64_t found = 0;
    ReadOptions options(FLAGS_verify_checksum, true);
    std::vector<Slice> keys;
    std::vector<std::unique_ptr<const char[]> > key_guards;
    std::vector<std::string> values(entries_per_batch_);
    PinnableSlice* pin_values = new PinnableSlice[entries_per_batch_];
    std::unique_ptr<PinnableSlice[]> pin_values_guard(pin_values);
    std::vector<Status> stat_list(entries_per_batch_);
    while (static_cast<int64_t>(keys.size()) < entries_per_batch_) {
      key_guards.push_back(std::unique_ptr<const char[]>());
      keys.push_back(AllocateKey(&key_guards.back()));
    }

    std::unique_ptr<char[]> ts_guard;
    if (user_timestamp_size_ > 0) {
      ts_guard.reset(new char[user_timestamp_size_]);
    }

    Duration duration(FLAGS_duration, reads_);
    while (!duration.Done(entries_per_batch_)) {
      DB* db = SelectDB(thread);
      if (FLAGS_multiread_stride) {
        int64_t key = GetRandomKey(&thread->rand);
        if ((key + (entries_per_batch_ - 1) * FLAGS_multiread_stride) >=
            static_cast<int64_t>(FLAGS_num)) {
          key = FLAGS_num - entries_per_batch_ * FLAGS_multiread_stride;
        }
        for (int64_t i = 0; i < entries_per_batch_; ++i) {
          GenerateKeyFromInt(key, FLAGS_num, &keys[i]);
          key += FLAGS_multiread_stride;
        }
      } else {
        for (int64_t i = 0; i < entries_per_batch_; ++i) {
          GenerateKeyFromInt(GetRandomKey(&thread->rand), FLAGS_num, &keys[i]);
        }
      }
      Slice ts;
      if (user_timestamp_size_ > 0) {
        ts = mock_app_clock_->GetTimestampForRead(thread->rand, ts_guard.get());
        options.timestamp = &ts;
      }
      if (!FLAGS_multiread_batched) {
        std::vector<Status> statuses = db->MultiGet(options, keys, &values);
        assert(static_cast<int64_t>(statuses.size()) == entries_per_batch_);

        read += entries_per_batch_;
        num_multireads++;
        for (int64_t i = 0; i < entries_per_batch_; ++i) {
          if (statuses[i].ok()) {
            bytes += keys[i].size() + values[i].size() + user_timestamp_size_;
            ++found;
          } else if (!statuses[i].IsNotFound()) {
            fprintf(stderr, "MultiGet returned an error: %s\n",
                    statuses[i].ToString().c_str());
            abort();
          }
        }
      } else {
        db->MultiGet(options, db->DefaultColumnFamily(), keys.size(),
                     keys.data(), pin_values, stat_list.data());

        read += entries_per_batch_;
        num_multireads++;
        for (int64_t i = 0; i < entries_per_batch_; ++i) {
          if (stat_list[i].ok()) {
            bytes +=
                keys[i].size() + pin_values[i].size() + user_timestamp_size_;
            ++found;
          } else if (!stat_list[i].IsNotFound()) {
            fprintf(stderr, "MultiGet returned an error: %s\n",
                    stat_list[i].ToString().c_str());
            abort();
          }
          stat_list[i] = Status::OK();
          pin_values[i].Reset();
        }
      }
      if (thread->shared->read_rate_limiter.get() != nullptr &&
          num_multireads % 256 == 255) {
        thread->shared->read_rate_limiter->Request(
            256 * entries_per_batch_, Env::IO_HIGH, nullptr /* stats */,
            RateLimiter::OpType::kRead);
      }
      thread->stats.FinishedOps(nullptr, db, entries_per_batch_, kRead);
    }

    char msg[100];
    snprintf(msg, sizeof(msg), "(%" PRIu64 " of %" PRIu64 " found)",
             found, read);
    thread->stats.AddBytes(bytes);
    thread->stats.AddMessage(msg);
  }

  // Calls ApproximateSize over random key ranges.
  void ApproximateSizeRandom(ThreadState* thread) {
    int64_t size_sum = 0;
    int64_t num_sizes = 0;
    const size_t batch_size = entries_per_batch_;
    std::vector<Range> ranges;
    std::vector<Slice> lkeys;
    std::vector<std::unique_ptr<const char[]>> lkey_guards;
    std::vector<Slice> rkeys;
    std::vector<std::unique_ptr<const char[]>> rkey_guards;
    std::vector<uint64_t> sizes;
    while (ranges.size() < batch_size) {
      // Ugly without C++17 return from emplace_back
      lkey_guards.emplace_back();
      rkey_guards.emplace_back();
      lkeys.emplace_back(AllocateKey(&lkey_guards.back()));
      rkeys.emplace_back(AllocateKey(&rkey_guards.back()));
      ranges.emplace_back(lkeys.back(), rkeys.back());
      sizes.push_back(0);
    }
    Duration duration(FLAGS_duration, reads_);
    while (!duration.Done(1)) {
      DB* db = SelectDB(thread);
      for (size_t i = 0; i < batch_size; ++i) {
        int64_t lkey = GetRandomKey(&thread->rand);
        int64_t rkey = GetRandomKey(&thread->rand);
        if (lkey > rkey) {
          std::swap(lkey, rkey);
        }
        GenerateKeyFromInt(lkey, FLAGS_num, &lkeys[i]);
        GenerateKeyFromInt(rkey, FLAGS_num, &rkeys[i]);
      }
      db->GetApproximateSizes(&ranges[0], static_cast<int>(entries_per_batch_),
                              &sizes[0]);
      num_sizes += entries_per_batch_;
      for (int64_t size : sizes) {
        size_sum += size;
      }
      thread->stats.FinishedOps(nullptr, db, entries_per_batch_, kOthers);
    }

    char msg[100];
    snprintf(msg, sizeof(msg), "(Avg approx size=%g)",
             static_cast<double>(size_sum) / static_cast<double>(num_sizes));
    thread->stats.AddMessage(msg);
  }

  // The inverse function of Pareto distribution
  int64_t ParetoCdfInversion(double u, double theta, double k, double sigma) {
    double ret;
    if (k == 0.0) {
      ret = theta - sigma * std::log(u);
    } else {
      ret = theta + sigma * (std::pow(u, -1 * k) - 1) / k;
    }
    return static_cast<int64_t>(ceil(ret));
  }
  // The inverse function of power distribution (y=ax^b)
  int64_t PowerCdfInversion(double u, double a, double b) {
    double ret;
    ret = std::pow((u / a), (1 / b));
    return static_cast<int64_t>(ceil(ret));
  }

  // Add the noice to the QPS
  double AddNoise(double origin, double noise_ratio) {
    if (noise_ratio < 0.0 || noise_ratio > 1.0) {
      return origin;
    }
    int band_int = static_cast<int>(FLAGS_sine_a);
    double delta = (rand() % band_int - band_int / 2) * noise_ratio;
    if (origin + delta < 0) {
      return origin;
    } else {
      return (origin + delta);
    }
  }

  // Decide the ratio of different query types
  // 0 Get, 1 Put, 2 Seek, 3 SeekForPrev, 4 Delete, 5 SingleDelete, 6 merge
  class QueryDecider {
   public:
    std::vector<int> type_;
    std::vector<double> ratio_;
    int range_;

    QueryDecider() {}
    ~QueryDecider() {}

    Status Initiate(std::vector<double> ratio_input) {
      int range_max = 1000;
      double sum = 0.0;
      for (auto& ratio : ratio_input) {
        sum += ratio;
      }
      range_ = 0;
      for (auto& ratio : ratio_input) {
        range_ += static_cast<int>(ceil(range_max * (ratio / sum)));
        type_.push_back(range_);
        ratio_.push_back(ratio / sum);
      }
      return Status::OK();
    }

    int GetType(int64_t rand_num) {
      if (rand_num < 0) {
        rand_num = rand_num * (-1);
      }
      assert(range_ != 0);
      int pos = static_cast<int>(rand_num % range_);
      for (int i = 0; i < static_cast<int>(type_.size()); i++) {
        if (pos < type_[i]) {
          return i;
        }
      }
      return 0;
    }
  };

  // KeyrangeUnit is the struct of a keyrange. It is used in a keyrange vector
  // to transfer a random value to one keyrange based on the hotness.
  struct KeyrangeUnit {
    int64_t keyrange_start;
    int64_t keyrange_access;
    int64_t keyrange_keys;
  };

  // From our observations, the prefix hotness (key-range hotness) follows
  // the two-term-exponential distribution: f(x) = a*exp(b*x) + c*exp(d*x).
  // However, we cannot directly use the inverse function to decide a
  // key-range from a random distribution. To achieve it, we create a list of
  // KeyrangeUnit, each KeyrangeUnit occupies a range of integers whose size is
  // decided based on the hotness of the key-range. When a random value is
  // generated based on uniform distribution, we map it to the KeyrangeUnit Vec
  // and one KeyrangeUnit is selected. The probability of a  KeyrangeUnit being
  // selected is the same as the hotness of this KeyrangeUnit. After that, the
  // key can be randomly allocated to the key-range of this KeyrangeUnit, or we
  // can based on the power distribution (y=ax^b) to generate the offset of
  // the key in the selected key-range. In this way, we generate the keyID
  // based on the hotness of the prefix and also the key hotness distribution.
  class GenerateTwoTermExpKeys {
   public:
    // Avoid uninitialized warning-as-error in some compilers
    int64_t keyrange_rand_max_ = 0;
    int64_t keyrange_size_ = 0;
    int64_t keyrange_num_ = 0;
    std::vector<KeyrangeUnit> keyrange_set_;

    // Initiate the KeyrangeUnit vector and calculate the size of each
    // KeyrangeUnit.
    Status InitiateExpDistribution(int64_t total_keys, double prefix_a,
                                   double prefix_b, double prefix_c,
                                   double prefix_d) {
      int64_t amplify = 0;
      int64_t keyrange_start = 0;
      if (FLAGS_keyrange_num <= 0) {
        keyrange_num_ = 1;
      } else {
        keyrange_num_ = FLAGS_keyrange_num;
      }
      keyrange_size_ = total_keys / keyrange_num_;

      // Calculate the key-range shares size based on the input parameters
      for (int64_t pfx = keyrange_num_; pfx >= 1; pfx--) {
        // Step 1. Calculate the probability that this key range will be
        // accessed in a query. It is based on the two-term expoential
        // distribution
        double keyrange_p = prefix_a * std::exp(prefix_b * pfx) +
                            prefix_c * std::exp(prefix_d * pfx);
        if (keyrange_p < std::pow(10.0, -16.0)) {
          keyrange_p = 0.0;
        }
        // Step 2. Calculate the amplify
        // In order to allocate a query to a key-range based on the random
        // number generated for this query, we need to extend the probability
        // of each key range from [0,1] to [0, amplify]. Amplify is calculated
        // by 1/(smallest key-range probability). In this way, we ensure that
        // all key-ranges are assigned with an Integer that  >=0
        if (amplify == 0 && keyrange_p > 0) {
          amplify = static_cast<int64_t>(std::floor(1 / keyrange_p)) + 1;
        }

        // Step 3. For each key-range, we calculate its position in the
        // [0, amplify] range, including the start, the size (keyrange_access)
        KeyrangeUnit p_unit;
        p_unit.keyrange_start = keyrange_start;
        if (0.0 >= keyrange_p) {
          p_unit.keyrange_access = 0;
        } else {
          p_unit.keyrange_access =
              static_cast<int64_t>(std::floor(amplify * keyrange_p));
        }
        p_unit.keyrange_keys = keyrange_size_;
        keyrange_set_.push_back(p_unit);
        keyrange_start += p_unit.keyrange_access;
      }
      keyrange_rand_max_ = keyrange_start;

      // Step 4. Shuffle the key-ranges randomly
      // Since the access probability is calculated from small to large,
      // If we do not re-allocate them, hot key-ranges are always at the end
      // and cold key-ranges are at the begin of the key space. Therefore, the
      // key-ranges are shuffled and the rand seed is only decide by the
      // key-range hotness distribution. With the same distribution parameters
      // the shuffle results are the same.
      Random64 rand_loca(keyrange_rand_max_);
      for (int64_t i = 0; i < FLAGS_keyrange_num; i++) {
        int64_t pos = rand_loca.Next() % FLAGS_keyrange_num;
        assert(i >= 0 && i < static_cast<int64_t>(keyrange_set_.size()) &&
               pos >= 0 && pos < static_cast<int64_t>(keyrange_set_.size()));
        std::swap(keyrange_set_[i], keyrange_set_[pos]);
      }

      // Step 5. Recalculate the prefix start postion after shuffling
      int64_t offset = 0;
      for (auto& p_unit : keyrange_set_) {
        p_unit.keyrange_start = offset;
        offset += p_unit.keyrange_access;
      }

      return Status::OK();
    }

    // Generate the Key ID according to the input ini_rand and key distribution
    int64_t DistGetKeyID(int64_t ini_rand, double key_dist_a,
                         double key_dist_b) {
      int64_t keyrange_rand = ini_rand % keyrange_rand_max_;

      // Calculate and select one key-range that contains the new key
      int64_t start = 0, end = static_cast<int64_t>(keyrange_set_.size());
      while (start + 1 < end) {
        int64_t mid = start + (end - start) / 2;
        assert(mid >= 0 && mid < static_cast<int64_t>(keyrange_set_.size()));
        if (keyrange_rand < keyrange_set_[mid].keyrange_start) {
          end = mid;
        } else {
          start = mid;
        }
      }
      int64_t keyrange_id = start;

      // Select one key in the key-range and compose the keyID
      int64_t key_offset = 0, key_seed;
      if (key_dist_a == 0.0 || key_dist_b == 0.0) {
        key_offset = ini_rand % keyrange_size_;
      } else {
        double u =
            static_cast<double>(ini_rand % keyrange_size_) / keyrange_size_;
        key_seed = static_cast<int64_t>(
            ceil(std::pow((u / key_dist_a), (1 / key_dist_b))));
        Random64 rand_key(key_seed);
        key_offset = rand_key.Next() % keyrange_size_;
      }
      return keyrange_size_ * keyrange_id + key_offset;
    }
  };

  // The social graph workload mixed with Get, Put, Iterator queries.
  // The value size and iterator length follow Pareto distribution.
  // The overall key access follow power distribution. If user models the
  // workload based on different key-ranges (or different prefixes), user
  // can use two-term-exponential distribution to fit the workload. User
  // needs to decide the ratio between Get, Put, Iterator queries before
  // starting the benchmark.
  void MixGraph(ThreadState* thread) {
    int64_t read = 0;  // including single gets and Next of iterators
    int64_t gets = 0;
    int64_t puts = 0;
    int64_t found = 0;
    int64_t seek = 0;
    int64_t seek_found = 0;
    int64_t bytes = 0;
    const int64_t default_value_max = 1 * 1024 * 1024;
    int64_t value_max = default_value_max;
    int64_t scan_len_max = FLAGS_mix_max_scan_len;
    double write_rate = 1000000.0;
    double read_rate = 1000000.0;
    bool use_prefix_modeling = false;
    bool use_random_modeling = false;
    GenerateTwoTermExpKeys gen_exp;
    std::vector<double> ratio{FLAGS_mix_get_ratio, FLAGS_mix_put_ratio,
                              FLAGS_mix_seek_ratio};
    char value_buffer[default_value_max];
    QueryDecider query;
    RandomGenerator gen;
    Status s;
    if (value_max > FLAGS_mix_max_value_size) {
      value_max = FLAGS_mix_max_value_size;
    }

    ReadOptions options(FLAGS_verify_checksum, true);
    std::unique_ptr<const char[]> key_guard;
    Slice key = AllocateKey(&key_guard);
    PinnableSlice pinnable_val;
    query.Initiate(ratio);

    // the limit of qps initiation
    if (FLAGS_sine_mix_rate) {
      thread->shared->read_rate_limiter.reset(
          NewGenericRateLimiter(static_cast<int64_t>(read_rate)));
      thread->shared->write_rate_limiter.reset(
          NewGenericRateLimiter(static_cast<int64_t>(write_rate)));
    }

    // Decide if user wants to use prefix based key generation
    if (FLAGS_keyrange_dist_a != 0.0 || FLAGS_keyrange_dist_b != 0.0 ||
        FLAGS_keyrange_dist_c != 0.0 || FLAGS_keyrange_dist_d != 0.0) {
      use_prefix_modeling = true;
      gen_exp.InitiateExpDistribution(
          FLAGS_num, FLAGS_keyrange_dist_a, FLAGS_keyrange_dist_b,
          FLAGS_keyrange_dist_c, FLAGS_keyrange_dist_d);
    }
    if (FLAGS_key_dist_a == 0 || FLAGS_key_dist_b == 0) {
      use_random_modeling = true;
    }

    Duration duration(FLAGS_duration, reads_);
    while (!duration.Done(1)) {
      DBWithColumnFamilies* db_with_cfh = SelectDBWithCfh(thread);
      int64_t ini_rand, rand_v, key_rand, key_seed;
      ini_rand = GetRandomKey(&thread->rand);
      rand_v = ini_rand % FLAGS_num;
      double u = static_cast<double>(rand_v) / FLAGS_num;

      // Generate the keyID based on the key hotness and prefix hotness
      if (use_random_modeling) {
        key_rand = ini_rand;
      } else if (use_prefix_modeling) {
        key_rand =
            gen_exp.DistGetKeyID(ini_rand, FLAGS_key_dist_a, FLAGS_key_dist_b);
      } else {
        key_seed = PowerCdfInversion(u, FLAGS_key_dist_a, FLAGS_key_dist_b);
        Random64 rand(key_seed);
        key_rand = static_cast<int64_t>(rand.Next()) % FLAGS_num;
      }
      GenerateKeyFromInt(key_rand, FLAGS_num, &key);
      int query_type = query.GetType(rand_v);

      // change the qps
      uint64_t now = FLAGS_env->NowMicros();
      uint64_t usecs_since_last;
      if (now > thread->stats.GetSineInterval()) {
        usecs_since_last = now - thread->stats.GetSineInterval();
      } else {
        usecs_since_last = 0;
      }

      if (FLAGS_sine_mix_rate &&
          usecs_since_last >
              (FLAGS_sine_mix_rate_interval_milliseconds * uint64_t{1000})) {
        double usecs_since_start =
            static_cast<double>(now - thread->stats.GetStart());
        thread->stats.ResetSineInterval();
        double mix_rate_with_noise = AddNoise(
            SineRate(usecs_since_start / 1000000.0), FLAGS_sine_mix_rate_noise);
        read_rate = mix_rate_with_noise * (query.ratio_[0] + query.ratio_[2]);
        write_rate = mix_rate_with_noise * query.ratio_[1];

        if (read_rate > 0) {
          thread->shared->read_rate_limiter->SetBytesPerSecond(
              static_cast<int64_t>(read_rate));
        }
        if (write_rate > 0) {
          thread->shared->write_rate_limiter->SetBytesPerSecond(
              static_cast<int64_t>(write_rate));
        }
      }
      // Start the query
      if (query_type == 0) {
        // the Get query
        gets++;
        read++;
        if (FLAGS_num_column_families > 1) {
          s = db_with_cfh->db->Get(options, db_with_cfh->GetCfh(key_rand), key,
                                   &pinnable_val);
        } else {
          pinnable_val.Reset();
          s = db_with_cfh->db->Get(options,
                                   db_with_cfh->db->DefaultColumnFamily(), key,
                                   &pinnable_val);
        }

        if (s.ok()) {
          found++;
          bytes += key.size() + pinnable_val.size();
        } else if (!s.IsNotFound()) {
          fprintf(stderr, "Get returned an error: %s\n", s.ToString().c_str());
          abort();
        }

        if (thread->shared->read_rate_limiter && read % 100 == 0) {
          thread->shared->read_rate_limiter->Request(100, Env::IO_HIGH,
                                                     nullptr /*stats*/);
        }
        thread->stats.FinishedOps(db_with_cfh, db_with_cfh->db, 1, kRead);
      } else if (query_type == 1) {
        // the Put query
        puts++;
        int64_t val_size = ParetoCdfInversion(
            u, FLAGS_value_theta, FLAGS_value_k, FLAGS_value_sigma);
        if (val_size < 0) {
          val_size = 10;
        } else if (val_size > value_max) {
          val_size = val_size % value_max;
        }
        s = db_with_cfh->db->Put(
            write_options_, key,
            gen.Generate(static_cast<unsigned int>(val_size)));
        if (!s.ok()) {
          fprintf(stderr, "put error: %s\n", s.ToString().c_str());
          ErrorExit();
        }

        if (thread->shared->write_rate_limiter && puts % 100 == 0) {
          thread->shared->write_rate_limiter->Request(100, Env::IO_HIGH,
                                                      nullptr /*stats*/);
        }
        thread->stats.FinishedOps(db_with_cfh, db_with_cfh->db, 1, kWrite);
      } else if (query_type == 2) {
        // Seek query
        if (db_with_cfh->db != nullptr) {
          Iterator* single_iter = nullptr;
          single_iter = db_with_cfh->db->NewIterator(options);
          if (single_iter != nullptr) {
            single_iter->Seek(key);
            seek++;
            read++;
            if (single_iter->Valid() && single_iter->key().compare(key) == 0) {
              seek_found++;
            }
            int64_t scan_length =
                ParetoCdfInversion(u, FLAGS_iter_theta, FLAGS_iter_k,
                                   FLAGS_iter_sigma) %
                scan_len_max;
            for (int64_t j = 0; j < scan_length && single_iter->Valid(); j++) {
              Slice value = single_iter->value();
              memcpy(value_buffer, value.data(),
                     std::min(value.size(), sizeof(value_buffer)));
              bytes += single_iter->key().size() + single_iter->value().size();
              single_iter->Next();
              assert(single_iter->status().ok());
            }
          }
          delete single_iter;
        }
        thread->stats.FinishedOps(db_with_cfh, db_with_cfh->db, 1, kSeek);
      }
    }
    char msg[256];
    snprintf(msg, sizeof(msg),
             "( Gets:%" PRIu64 " Puts:%" PRIu64 " Seek:%" PRIu64 " of %" PRIu64
             " in %" PRIu64 " found)\n",
             gets, puts, seek, found, read);

    thread->stats.AddBytes(bytes);
    thread->stats.AddMessage(msg);

    if (FLAGS_perf_level > ROCKSDB_NAMESPACE::PerfLevel::kDisable) {
      thread->stats.AddMessage(std::string("PERF_CONTEXT:\n") +
                               get_perf_context()->ToString());
    }
  }

  void IteratorCreation(ThreadState* thread) {
    Duration duration(FLAGS_duration, reads_);
    ReadOptions options(FLAGS_verify_checksum, true);
    std::unique_ptr<char[]> ts_guard;
    if (user_timestamp_size_ > 0) {
      ts_guard.reset(new char[user_timestamp_size_]);
    }
    while (!duration.Done(1)) {
      DB* db = SelectDB(thread);
      Slice ts;
      if (user_timestamp_size_ > 0) {
        ts = mock_app_clock_->GetTimestampForRead(thread->rand, ts_guard.get());
        options.timestamp = &ts;
      }
      Iterator* iter = db->NewIterator(options);
      delete iter;
      thread->stats.FinishedOps(nullptr, db, 1, kOthers);
    }
  }

  void IteratorCreationWhileWriting(ThreadState* thread) {
    if (thread->tid > 0) {
      IteratorCreation(thread);
    } else {
      BGWriter(thread, kWrite);
    }
  }

  void SeekRandom(ThreadState* thread) {
    int64_t read = 0;
    int64_t found = 0;
    int64_t bytes = 0;
    ReadOptions options(FLAGS_verify_checksum, true);
    options.total_order_seek = FLAGS_total_order_seek;
    options.prefix_same_as_start = FLAGS_prefix_same_as_start;
    options.tailing = FLAGS_use_tailing_iterator;
    options.readahead_size = FLAGS_readahead_size;
    options.adaptive_readahead = FLAGS_adaptive_readahead;
    std::unique_ptr<char[]> ts_guard;
    Slice ts;
    if (user_timestamp_size_ > 0) {
      ts_guard.reset(new char[user_timestamp_size_]);
      ts = mock_app_clock_->GetTimestampForRead(thread->rand, ts_guard.get());
      options.timestamp = &ts;
    }

    std::vector<Iterator*> tailing_iters;
    if (FLAGS_use_tailing_iterator) {
      if (db_.db != nullptr) {
        tailing_iters.push_back(db_.db->NewIterator(options));
      } else {
        for (const auto& db_with_cfh : multi_dbs_) {
          tailing_iters.push_back(db_with_cfh.db->NewIterator(options));
        }
      }
    }

    std::unique_ptr<const char[]> key_guard;
    Slice key = AllocateKey(&key_guard);

    std::unique_ptr<const char[]> upper_bound_key_guard;
    Slice upper_bound = AllocateKey(&upper_bound_key_guard);
    std::unique_ptr<const char[]> lower_bound_key_guard;
    Slice lower_bound = AllocateKey(&lower_bound_key_guard);

    Duration duration(FLAGS_duration, reads_);
    char value_buffer[256];
    while (!duration.Done(1)) {
      int64_t seek_pos = thread->rand.Next() % FLAGS_num;
      GenerateKeyFromIntForSeek(static_cast<uint64_t>(seek_pos), FLAGS_num,
                                &key);
      if (FLAGS_max_scan_distance != 0) {
        if (FLAGS_reverse_iterator) {
          GenerateKeyFromInt(
              static_cast<uint64_t>(std::max(
                  static_cast<int64_t>(0), seek_pos - FLAGS_max_scan_distance)),
              FLAGS_num, &lower_bound);
          options.iterate_lower_bound = &lower_bound;
        } else {
          auto min_num =
              std::min(FLAGS_num, seek_pos + FLAGS_max_scan_distance);
          GenerateKeyFromInt(static_cast<uint64_t>(min_num), FLAGS_num,
                             &upper_bound);
          options.iterate_upper_bound = &upper_bound;
        }
      }

      // Pick a Iterator to use
      size_t db_idx_to_use =
          (db_.db == nullptr)
              ? (size_t{thread->rand.Next()} % multi_dbs_.size())
              : 0;
      std::unique_ptr<Iterator> single_iter;
      Iterator* iter_to_use;
      if (FLAGS_use_tailing_iterator) {
        iter_to_use = tailing_iters[db_idx_to_use];
      } else {
        if (db_.db != nullptr) {
          single_iter.reset(db_.db->NewIterator(options));
        } else {
          single_iter.reset(multi_dbs_[db_idx_to_use].db->NewIterator(options));
        }
        iter_to_use = single_iter.get();
      }

      iter_to_use->Seek(key);
      read++;
      if (iter_to_use->Valid() && iter_to_use->key().compare(key) == 0) {
        found++;
      }

      for (int j = 0; j < FLAGS_seek_nexts && iter_to_use->Valid(); ++j) {
        // Copy out iterator's value to make sure we read them.
        Slice value = iter_to_use->value();
        memcpy(value_buffer, value.data(),
               std::min(value.size(), sizeof(value_buffer)));
        bytes += iter_to_use->key().size() + iter_to_use->value().size();

        if (!FLAGS_reverse_iterator) {
          iter_to_use->Next();
        } else {
          iter_to_use->Prev();
        }
        assert(iter_to_use->status().ok());
      }

      if (thread->shared->read_rate_limiter.get() != nullptr &&
          read % 256 == 255) {
        thread->shared->read_rate_limiter->Request(
            256, Env::IO_HIGH, nullptr /* stats */, RateLimiter::OpType::kRead);
      }

      thread->stats.FinishedOps(&db_, db_.db, 1, kSeek);
    }
    for (auto iter : tailing_iters) {
      delete iter;
    }

    char msg[100];
    snprintf(msg, sizeof(msg), "(%" PRIu64 " of %" PRIu64 " found)\n",
             found, read);
    thread->stats.AddBytes(bytes);
    thread->stats.AddMessage(msg);
    if (FLAGS_perf_level > ROCKSDB_NAMESPACE::PerfLevel::kDisable) {
      thread->stats.AddMessage(std::string("PERF_CONTEXT:\n") +
                               get_perf_context()->ToString());
    }
  }

  void SeekRandomWhileWriting(ThreadState* thread) {
    if (thread->tid > 0) {
      SeekRandom(thread);
    } else {
      BGWriter(thread, kWrite);
    }
  }

  void SeekRandomWhileMerging(ThreadState* thread) {
    if (thread->tid > 0) {
      SeekRandom(thread);
    } else {
      BGWriter(thread, kMerge);
    }
  }

  void DoDelete(ThreadState* thread, bool seq) {
    WriteBatch batch(/*reserved_bytes=*/0, /*max_bytes=*/0,
                     user_timestamp_size_);
    Duration duration(seq ? 0 : FLAGS_duration, deletes_);
    int64_t i = 0;
    std::unique_ptr<const char[]> key_guard;
    Slice key = AllocateKey(&key_guard);
    std::unique_ptr<char[]> ts_guard;
    Slice ts;
    if (user_timestamp_size_ > 0) {
      ts_guard.reset(new char[user_timestamp_size_]);
    }

    while (!duration.Done(entries_per_batch_)) {
      DB* db = SelectDB(thread);
      batch.Clear();
      for (int64_t j = 0; j < entries_per_batch_; ++j) {
        const int64_t k = seq ? i + j : (thread->rand.Next() % FLAGS_num);
        GenerateKeyFromInt(k, FLAGS_num, &key);
        batch.Delete(key);
      }
      Status s;
      if (user_timestamp_size_ > 0) {
        ts = mock_app_clock_->Allocate(ts_guard.get());
        s = batch.AssignTimestamp(ts);
        if (!s.ok()) {
          fprintf(stderr, "assign timestamp: %s\n", s.ToString().c_str());
          ErrorExit();
        }
      }
      s = db->Write(write_options_, &batch);
      thread->stats.FinishedOps(nullptr, db, entries_per_batch_, kDelete);
      if (!s.ok()) {
        fprintf(stderr, "del error: %s\n", s.ToString().c_str());
        exit(1);
      }
      i += entries_per_batch_;
    }
  }

  void DeleteSeq(ThreadState* thread) {
    DoDelete(thread, true);
  }

  void DeleteRandom(ThreadState* thread) {
    DoDelete(thread, false);
  }

  void ReadWhileWriting(ThreadState* thread) {
    if (thread->tid > 0) {
      ReadRandom(thread);
    } else {
      BGWriter(thread, kWrite);
    }
  }

  void ReadWhileMerging(ThreadState* thread) {
    if (thread->tid > 0) {
      ReadRandom(thread);
    } else {
      BGWriter(thread, kMerge);
    }
  }

  void BGWriter(ThreadState* thread, enum OperationType write_merge) {
    // Special thread that keeps writing until other threads are done.
    RandomGenerator gen;
    int64_t bytes = 0;

    std::unique_ptr<RateLimiter> write_rate_limiter;
    if (FLAGS_benchmark_write_rate_limit > 0) {
      write_rate_limiter.reset(
          NewGenericRateLimiter(FLAGS_benchmark_write_rate_limit));
    }

    // Don't merge stats from this thread with the readers.
    thread->stats.SetExcludeFromMerge();

    std::unique_ptr<const char[]> key_guard;
    Slice key = AllocateKey(&key_guard);
    std::unique_ptr<char[]> ts_guard;
    if (user_timestamp_size_ > 0) {
      ts_guard.reset(new char[user_timestamp_size_]);
    }
    uint32_t written = 0;
    bool hint_printed = false;

    while (true) {
      DB* db = SelectDB(thread);
      {
        MutexLock l(&thread->shared->mu);
        if (FLAGS_finish_after_writes && written == writes_) {
          fprintf(stderr, "Exiting the writer after %u writes...\n", written);
          break;
        }
        if (thread->shared->num_done + 1 >= thread->shared->num_initialized) {
          // Other threads have finished
          if (FLAGS_finish_after_writes) {
            // Wait for the writes to be finished
            if (!hint_printed) {
              fprintf(stderr, "Reads are finished. Have %d more writes to do\n",
                      static_cast<int>(writes_) - written);
              hint_printed = true;
            }
          } else {
            // Finish the write immediately
            break;
          }
        }
      }

      GenerateKeyFromInt(thread->rand.Next() % FLAGS_num, FLAGS_num, &key);
      Status s;

      Slice val = gen.Generate();
      Slice ts;
      if (user_timestamp_size_ > 0) {
        ts = mock_app_clock_->Allocate(ts_guard.get());
        write_options_.timestamp = &ts;
      }
      if (write_merge == kWrite) {
        s = db->Put(write_options_, key, val);
      } else {
        s = db->Merge(write_options_, key, val);
      }
      // Restore write_options_
      if (user_timestamp_size_ > 0) {
        write_options_.timestamp = nullptr;
      }
      written++;

      if (!s.ok()) {
        fprintf(stderr, "put or merge error: %s\n", s.ToString().c_str());
        exit(1);
      }
      bytes += key.size() + val.size() + user_timestamp_size_;
      thread->stats.FinishedOps(&db_, db_.db, 1, kWrite);

      if (FLAGS_benchmark_write_rate_limit > 0) {
        write_rate_limiter->Request(
            key.size() + val.size(), Env::IO_HIGH,
            nullptr /* stats */, RateLimiter::OpType::kWrite);
      }
    }
    thread->stats.AddBytes(bytes);
  }

  void ReadWhileScanning(ThreadState* thread) {
    if (thread->tid > 0) {
      ReadRandom(thread);
    } else {
      BGScan(thread);
    }
  }

  void BGScan(ThreadState* thread) {
    if (FLAGS_num_multi_db > 0) {
      fprintf(stderr, "Not supporting multiple DBs.\n");
      abort();
    }
    assert(db_.db != nullptr);
    ReadOptions read_options;
    std::unique_ptr<char[]> ts_guard;
    Slice ts;
    if (user_timestamp_size_ > 0) {
      ts_guard.reset(new char[user_timestamp_size_]);
      ts = mock_app_clock_->GetTimestampForRead(thread->rand, ts_guard.get());
      read_options.timestamp = &ts;
    }
    read_options.adaptive_readahead = FLAGS_adaptive_readahead;
    Iterator* iter = db_.db->NewIterator(read_options);

    fprintf(stderr, "num reads to do %" PRIu64 "\n", reads_);
    Duration duration(FLAGS_duration, reads_);
    uint64_t num_seek_to_first = 0;
    uint64_t num_next = 0;
    while (!duration.Done(1)) {
      if (!iter->Valid()) {
        iter->SeekToFirst();
        num_seek_to_first++;
      } else if (!iter->status().ok()) {
        fprintf(stderr, "Iterator error: %s\n",
                iter->status().ToString().c_str());
        abort();
      } else {
        iter->Next();
        num_next++;
      }

      thread->stats.FinishedOps(&db_, db_.db, 1, kSeek);
    }
    delete iter;
  }

  // Given a key K and value V, this puts (K+"0", V), (K+"1", V), (K+"2", V)
  // in DB atomically i.e in a single batch. Also refer GetMany.
  Status PutMany(DB* db, const WriteOptions& writeoptions, const Slice& key,
                 const Slice& value) {
    std::string suffixes[3] = {"2", "1", "0"};
    std::string keys[3];

    WriteBatch batch(/*reserved_bytes=*/0, /*max_bytes=*/0,
                     user_timestamp_size_);
    Status s;
    for (int i = 0; i < 3; i++) {
      keys[i] = key.ToString() + suffixes[i];
      batch.Put(keys[i], value);
    }

    std::unique_ptr<char[]> ts_guard;
    if (user_timestamp_size_ > 0) {
      ts_guard.reset(new char[user_timestamp_size_]);
      Slice ts = mock_app_clock_->Allocate(ts_guard.get());
      s = batch.AssignTimestamp(ts);
      if (!s.ok()) {
        fprintf(stderr, "assign timestamp to batch: %s\n",
                s.ToString().c_str());
        ErrorExit();
      }
    }

    s = db->Write(writeoptions, &batch);
    return s;
  }


  // Given a key K, this deletes (K+"0", V), (K+"1", V), (K+"2", V)
  // in DB atomically i.e in a single batch. Also refer GetMany.
  Status DeleteMany(DB* db, const WriteOptions& writeoptions,
                    const Slice& key) {
    std::string suffixes[3] = {"1", "2", "0"};
    std::string keys[3];

    WriteBatch batch(0, 0, user_timestamp_size_);
    Status s;
    for (int i = 0; i < 3; i++) {
      keys[i] = key.ToString() + suffixes[i];
      batch.Delete(keys[i]);
    }

    std::unique_ptr<char[]> ts_guard;
    if (user_timestamp_size_ > 0) {
      ts_guard.reset(new char[user_timestamp_size_]);
      Slice ts = mock_app_clock_->Allocate(ts_guard.get());
      s = batch.AssignTimestamp(ts);
      if (!s.ok()) {
        fprintf(stderr, "assign timestamp to batch: %s\n",
                s.ToString().c_str());
        ErrorExit();
      }
    }

    s = db->Write(writeoptions, &batch);
    return s;
  }

  // Given a key K and value V, this gets values for K+"0", K+"1" and K+"2"
  // in the same snapshot, and verifies that all the values are identical.
  // ASSUMES that PutMany was used to put (K, V) into the DB.
  Status GetMany(DB* db, const ReadOptions& readoptions, const Slice& key,
                 std::string* value) {
    std::string suffixes[3] = {"0", "1", "2"};
    std::string keys[3];
    Slice key_slices[3];
    std::string values[3];
    ReadOptions readoptionscopy = readoptions;

    std::unique_ptr<char[]> ts_guard;
    Slice ts;
    if (user_timestamp_size_ > 0) {
      ts_guard.reset(new char[user_timestamp_size_]);
      ts = mock_app_clock_->Allocate(ts_guard.get());
      readoptionscopy.timestamp = &ts;
    }

    readoptionscopy.snapshot = db->GetSnapshot();
    Status s;
    for (int i = 0; i < 3; i++) {
      keys[i] = key.ToString() + suffixes[i];
      key_slices[i] = keys[i];
      s = db->Get(readoptionscopy, key_slices[i], value);
      if (!s.ok() && !s.IsNotFound()) {
        fprintf(stderr, "get error: %s\n", s.ToString().c_str());
        values[i] = "";
        // we continue after error rather than exiting so that we can
        // find more errors if any
      } else if (s.IsNotFound()) {
        values[i] = "";
      } else {
        values[i] = *value;
      }
    }
    db->ReleaseSnapshot(readoptionscopy.snapshot);

    if ((values[0] != values[1]) || (values[1] != values[2])) {
      fprintf(stderr, "inconsistent values for key %s: %s, %s, %s\n",
              key.ToString().c_str(), values[0].c_str(), values[1].c_str(),
              values[2].c_str());
      // we continue after error rather than exiting so that we can
      // find more errors if any
    }

    return s;
  }

  // Differs from readrandomwriterandom in the following ways:
  // (a) Uses GetMany/PutMany to read/write key values. Refer to those funcs.
  // (b) Does deletes as well (per FLAGS_deletepercent)
  // (c) In order to achieve high % of 'found' during lookups, and to do
  //     multiple writes (including puts and deletes) it uses upto
  //     FLAGS_numdistinct distinct keys instead of FLAGS_num distinct keys.
  // (d) Does not have a MultiGet option.
  void RandomWithVerify(ThreadState* thread) {
    ReadOptions options(FLAGS_verify_checksum, true);
    RandomGenerator gen;
    std::string value;
    int64_t found = 0;
    int get_weight = 0;
    int put_weight = 0;
    int delete_weight = 0;
    int64_t gets_done = 0;
    int64_t puts_done = 0;
    int64_t deletes_done = 0;

    std::unique_ptr<const char[]> key_guard;
    Slice key = AllocateKey(&key_guard);

    // the number of iterations is the larger of read_ or write_
    for (int64_t i = 0; i < readwrites_; i++) {
      DB* db = SelectDB(thread);
      if (get_weight == 0 && put_weight == 0 && delete_weight == 0) {
        // one batch completed, reinitialize for next batch
        get_weight = FLAGS_readwritepercent;
        delete_weight = FLAGS_deletepercent;
        put_weight = 100 - get_weight - delete_weight;
      }
      GenerateKeyFromInt(thread->rand.Next() % FLAGS_numdistinct,
          FLAGS_numdistinct, &key);
      if (get_weight > 0) {
        // do all the gets first
        Status s = GetMany(db, options, key, &value);
        if (!s.ok() && !s.IsNotFound()) {
          fprintf(stderr, "getmany error: %s\n", s.ToString().c_str());
          // we continue after error rather than exiting so that we can
          // find more errors if any
        } else if (!s.IsNotFound()) {
          found++;
        }
        get_weight--;
        gets_done++;
        thread->stats.FinishedOps(&db_, db_.db, 1, kRead);
      } else if (put_weight > 0) {
        // then do all the corresponding number of puts
        // for all the gets we have done earlier
        Status s = PutMany(db, write_options_, key, gen.Generate());
        if (!s.ok()) {
          fprintf(stderr, "putmany error: %s\n", s.ToString().c_str());
          exit(1);
        }
        put_weight--;
        puts_done++;
        thread->stats.FinishedOps(&db_, db_.db, 1, kWrite);
      } else if (delete_weight > 0) {
        Status s = DeleteMany(db, write_options_, key);
        if (!s.ok()) {
          fprintf(stderr, "deletemany error: %s\n", s.ToString().c_str());
          exit(1);
        }
        delete_weight--;
        deletes_done++;
        thread->stats.FinishedOps(&db_, db_.db, 1, kDelete);
      }
    }
    char msg[128];
    snprintf(msg, sizeof(msg),
             "( get:%" PRIu64 " put:%" PRIu64 " del:%" PRIu64 " total:%" \
             PRIu64 " found:%" PRIu64 ")",
             gets_done, puts_done, deletes_done, readwrites_, found);
    thread->stats.AddMessage(msg);
  }

  // This is different from ReadWhileWriting because it does not use
  // an extra thread.
  void ReadRandomWriteRandom(ThreadState* thread) {
    ReadOptions options(FLAGS_verify_checksum, true);
    RandomGenerator gen;
    std::string value;
    int64_t found = 0;
    int get_weight = 0;
    int put_weight = 0;
    int64_t reads_done = 0;
    int64_t writes_done = 0;
    Duration duration(FLAGS_duration, readwrites_);

    std::unique_ptr<const char[]> key_guard;
    Slice key = AllocateKey(&key_guard);

    std::unique_ptr<char[]> ts_guard;
    if (user_timestamp_size_ > 0) {
      ts_guard.reset(new char[user_timestamp_size_]);
    }

    // the number of iterations is the larger of read_ or write_
    while (!duration.Done(1)) {
      DB* db = SelectDB(thread);
      GenerateKeyFromInt(thread->rand.Next() % FLAGS_num, FLAGS_num, &key);
      if (get_weight == 0 && put_weight == 0) {
        // one batch completed, reinitialize for next batch
        get_weight = FLAGS_readwritepercent;
        put_weight = 100 - get_weight;
      }
      if (get_weight > 0) {
        // do all the gets first
        Slice ts;
        if (user_timestamp_size_ > 0) {
          ts = mock_app_clock_->GetTimestampForRead(thread->rand,
                                                    ts_guard.get());
          options.timestamp = &ts;
        }
        Status s = db->Get(options, key, &value);
        if (!s.ok() && !s.IsNotFound()) {
          fprintf(stderr, "get error: %s\n", s.ToString().c_str());
          // we continue after error rather than exiting so that we can
          // find more errors if any
        } else if (!s.IsNotFound()) {
          found++;
        }
        get_weight--;
        reads_done++;
        thread->stats.FinishedOps(nullptr, db, 1, kRead);
      } else  if (put_weight > 0) {
        // then do all the corresponding number of puts
        // for all the gets we have done earlier
        Slice ts;
        if (user_timestamp_size_ > 0) {
          ts = mock_app_clock_->Allocate(ts_guard.get());
          write_options_.timestamp = &ts;
        }
        Status s = db->Put(write_options_, key, gen.Generate());
        if (!s.ok()) {
          fprintf(stderr, "put error: %s\n", s.ToString().c_str());
          ErrorExit();
        }
        put_weight--;
        writes_done++;
        thread->stats.FinishedOps(nullptr, db, 1, kWrite);
      }
    }
    char msg[100];
    snprintf(msg, sizeof(msg), "( reads:%" PRIu64 " writes:%" PRIu64 \
             " total:%" PRIu64 " found:%" PRIu64 ")",
             reads_done, writes_done, readwrites_, found);
    thread->stats.AddMessage(msg);
  }

  //
  // Read-modify-write for random keys
  void UpdateRandom(ThreadState* thread) {
    ReadOptions options(FLAGS_verify_checksum, true);
    RandomGenerator gen;
    std::string value;
    int64_t found = 0;
    int64_t bytes = 0;
    Duration duration(FLAGS_duration, readwrites_);

    std::unique_ptr<const char[]> key_guard;
    Slice key = AllocateKey(&key_guard);
    std::unique_ptr<char[]> ts_guard;
    if (user_timestamp_size_ > 0) {
      ts_guard.reset(new char[user_timestamp_size_]);
    }
    // the number of iterations is the larger of read_ or write_
    while (!duration.Done(1)) {
      DB* db = SelectDB(thread);
      GenerateKeyFromInt(thread->rand.Next() % FLAGS_num, FLAGS_num, &key);
      Slice ts;
      if (user_timestamp_size_ > 0) {
        // Read with newest timestamp because we are doing rmw.
        ts = mock_app_clock_->Allocate(ts_guard.get());
        options.timestamp = &ts;
      }

      auto status = db->Get(options, key, &value);
      if (status.ok()) {
        ++found;
        bytes += key.size() + value.size() + user_timestamp_size_;
      } else if (!status.IsNotFound()) {
        fprintf(stderr, "Get returned an error: %s\n",
                status.ToString().c_str());
        abort();
      }

      if (thread->shared->write_rate_limiter) {
        thread->shared->write_rate_limiter->Request(
            key.size() + value.size(), Env::IO_HIGH, nullptr /*stats*/,
            RateLimiter::OpType::kWrite);
      }

      Slice val = gen.Generate();
      if (user_timestamp_size_ > 0) {
        ts = mock_app_clock_->Allocate(ts_guard.get());
        write_options_.timestamp = &ts;
      }
      Status s = db->Put(write_options_, key, val);
      if (!s.ok()) {
        fprintf(stderr, "put error: %s\n", s.ToString().c_str());
        exit(1);
      }
      bytes += key.size() + val.size() + user_timestamp_size_;
      thread->stats.FinishedOps(nullptr, db, 1, kUpdate);
    }
    char msg[100];
    snprintf(msg, sizeof(msg),
             "( updates:%" PRIu64 " found:%" PRIu64 ")", readwrites_, found);
    thread->stats.AddBytes(bytes);
    thread->stats.AddMessage(msg);
  }

  // Read-XOR-write for random keys. Xors the existing value with a randomly
  // generated value, and stores the result. Assuming A in the array of bytes
  // representing the existing value, we generate an array B of the same size,
  // then compute C = A^B as C[i]=A[i]^B[i], and store C
  void XORUpdateRandom(ThreadState* thread) {
    ReadOptions options(FLAGS_verify_checksum, true);
    RandomGenerator gen;
    std::string existing_value;
    int64_t found = 0;
    Duration duration(FLAGS_duration, readwrites_);

    BytesXOROperator xor_operator;

    std::unique_ptr<const char[]> key_guard;
    Slice key = AllocateKey(&key_guard);
    std::unique_ptr<char[]> ts_guard;
    if (user_timestamp_size_ > 0) {
      ts_guard.reset(new char[user_timestamp_size_]);
    }
    // the number of iterations is the larger of read_ or write_
    while (!duration.Done(1)) {
      DB* db = SelectDB(thread);
      GenerateKeyFromInt(thread->rand.Next() % FLAGS_num, FLAGS_num, &key);
      Slice ts;
      if (user_timestamp_size_ > 0) {
        ts = mock_app_clock_->Allocate(ts_guard.get());
        options.timestamp = &ts;
      }

      auto status = db->Get(options, key, &existing_value);
      if (status.ok()) {
        ++found;
      } else if (!status.IsNotFound()) {
        fprintf(stderr, "Get returned an error: %s\n",
                status.ToString().c_str());
        exit(1);
      }

      Slice value = gen.Generate(static_cast<unsigned int>(existing_value.size()));
      std::string new_value;

      if (status.ok()) {
        Slice existing_value_slice = Slice(existing_value);
        xor_operator.XOR(&existing_value_slice, value, &new_value);
      } else {
        xor_operator.XOR(nullptr, value, &new_value);
      }

      if (user_timestamp_size_ > 0) {
        ts = mock_app_clock_->Allocate(ts_guard.get());
        write_options_.timestamp = &ts;
      }

      Status s = db->Put(write_options_, key, Slice(new_value));
      if (!s.ok()) {
        fprintf(stderr, "put error: %s\n", s.ToString().c_str());
        ErrorExit();
      }
      thread->stats.FinishedOps(nullptr, db, 1);
    }
    char msg[100];
    snprintf(msg, sizeof(msg),
             "( updates:%" PRIu64 " found:%" PRIu64 ")", readwrites_, found);
    thread->stats.AddMessage(msg);
  }

  // Read-modify-write for random keys.
  // Each operation causes the key grow by value_size (simulating an append).
  // Generally used for benchmarking against merges of similar type
  void AppendRandom(ThreadState* thread) {
    ReadOptions options(FLAGS_verify_checksum, true);
    RandomGenerator gen;
    std::string value;
    int64_t found = 0;
    int64_t bytes = 0;

    std::unique_ptr<const char[]> key_guard;
    Slice key = AllocateKey(&key_guard);
    std::unique_ptr<char[]> ts_guard;
    if (user_timestamp_size_ > 0) {
      ts_guard.reset(new char[user_timestamp_size_]);
    }
    // The number of iterations is the larger of read_ or write_
    Duration duration(FLAGS_duration, readwrites_);
    while (!duration.Done(1)) {
      DB* db = SelectDB(thread);
      GenerateKeyFromInt(thread->rand.Next() % FLAGS_num, FLAGS_num, &key);
      Slice ts;
      if (user_timestamp_size_ > 0) {
        ts = mock_app_clock_->Allocate(ts_guard.get());
        options.timestamp = &ts;
      }

      auto status = db->Get(options, key, &value);
      if (status.ok()) {
        ++found;
        bytes += key.size() + value.size() + user_timestamp_size_;
      } else if (!status.IsNotFound()) {
        fprintf(stderr, "Get returned an error: %s\n",
                status.ToString().c_str());
        abort();
      } else {
        // If not existing, then just assume an empty string of data
        value.clear();
      }

      // Update the value (by appending data)
      Slice operand = gen.Generate();
      if (value.size() > 0) {
        // Use a delimiter to match the semantics for StringAppendOperator
        value.append(1,',');
      }
      value.append(operand.data(), operand.size());

      if (user_timestamp_size_ > 0) {
        ts = mock_app_clock_->Allocate(ts_guard.get());
        write_options_.timestamp = &ts;
      }

      // Write back to the database
      Status s = db->Put(write_options_, key, value);
      if (!s.ok()) {
        fprintf(stderr, "put error: %s\n", s.ToString().c_str());
        ErrorExit();
      }
      bytes += key.size() + value.size() + user_timestamp_size_;
      thread->stats.FinishedOps(nullptr, db, 1, kUpdate);
    }

    char msg[100];
    snprintf(msg, sizeof(msg), "( updates:%" PRIu64 " found:%" PRIu64 ")",
            readwrites_, found);
    thread->stats.AddBytes(bytes);
    thread->stats.AddMessage(msg);
  }

  // Read-modify-write for random keys (using MergeOperator)
  // The merge operator to use should be defined by FLAGS_merge_operator
  // Adjust FLAGS_value_size so that the keys are reasonable for this operator
  // Assumes that the merge operator is non-null (i.e.: is well-defined)
  //
  // For example, use FLAGS_merge_operator="uint64add" and FLAGS_value_size=8
  // to simulate random additions over 64-bit integers using merge.
  //
  // The number of merges on the same key can be controlled by adjusting
  // FLAGS_merge_keys.
  void MergeRandom(ThreadState* thread) {
    RandomGenerator gen;
    int64_t bytes = 0;
    std::unique_ptr<const char[]> key_guard;
    Slice key = AllocateKey(&key_guard);
    // The number of iterations is the larger of read_ or write_
    Duration duration(FLAGS_duration, readwrites_);
    while (!duration.Done(1)) {
      DBWithColumnFamilies* db_with_cfh = SelectDBWithCfh(thread);
      int64_t key_rand = thread->rand.Next() % merge_keys_;
      GenerateKeyFromInt(key_rand, merge_keys_, &key);

      Status s;
      Slice val = gen.Generate();
      if (FLAGS_num_column_families > 1) {
        s = db_with_cfh->db->Merge(write_options_,
                                   db_with_cfh->GetCfh(key_rand), key,
                                   val);
      } else {
        s = db_with_cfh->db->Merge(write_options_,
                                   db_with_cfh->db->DefaultColumnFamily(), key,
                                   val);
      }

      if (!s.ok()) {
        fprintf(stderr, "merge error: %s\n", s.ToString().c_str());
        exit(1);
      }
      bytes += key.size() + val.size();
      thread->stats.FinishedOps(nullptr, db_with_cfh->db, 1, kMerge);
    }

    // Print some statistics
    char msg[100];
    snprintf(msg, sizeof(msg), "( updates:%" PRIu64 ")", readwrites_);
    thread->stats.AddBytes(bytes);
    thread->stats.AddMessage(msg);
  }

  // Read and merge random keys. The amount of reads and merges are controlled
  // by adjusting FLAGS_num and FLAGS_mergereadpercent. The number of distinct
  // keys (and thus also the number of reads and merges on the same key) can be
  // adjusted with FLAGS_merge_keys.
  //
  // As with MergeRandom, the merge operator to use should be defined by
  // FLAGS_merge_operator.
  void ReadRandomMergeRandom(ThreadState* thread) {
    ReadOptions options(FLAGS_verify_checksum, true);
    RandomGenerator gen;
    std::string value;
    int64_t num_hits = 0;
    int64_t num_gets = 0;
    int64_t num_merges = 0;
    size_t max_length = 0;

    std::unique_ptr<const char[]> key_guard;
    Slice key = AllocateKey(&key_guard);
    // the number of iterations is the larger of read_ or write_
    Duration duration(FLAGS_duration, readwrites_);
    while (!duration.Done(1)) {
      DB* db = SelectDB(thread);
      GenerateKeyFromInt(thread->rand.Next() % merge_keys_, merge_keys_, &key);

      bool do_merge = int(thread->rand.Next() % 100) < FLAGS_mergereadpercent;

      if (do_merge) {
        Status s = db->Merge(write_options_, key, gen.Generate());
        if (!s.ok()) {
          fprintf(stderr, "merge error: %s\n", s.ToString().c_str());
          exit(1);
        }
        num_merges++;
        thread->stats.FinishedOps(nullptr, db, 1, kMerge);
      } else {
        Status s = db->Get(options, key, &value);
        if (value.length() > max_length)
          max_length = value.length();

        if (!s.ok() && !s.IsNotFound()) {
          fprintf(stderr, "get error: %s\n", s.ToString().c_str());
          // we continue after error rather than exiting so that we can
          // find more errors if any
        } else if (!s.IsNotFound()) {
          num_hits++;
        }
        num_gets++;
        thread->stats.FinishedOps(nullptr, db, 1, kRead);
      }
    }

    char msg[100];
    snprintf(msg, sizeof(msg),
             "(reads:%" PRIu64 " merges:%" PRIu64 " total:%" PRIu64
             " hits:%" PRIu64 " maxlength:%" ROCKSDB_PRIszt ")",
             num_gets, num_merges, readwrites_, num_hits, max_length);
    thread->stats.AddMessage(msg);
  }

  void WriteSeqSeekSeq(ThreadState* thread) {
    writes_ = FLAGS_num;
    DoWrite(thread, SEQUENTIAL);
    // exclude writes from the ops/sec calculation
    thread->stats.Start(thread->tid);

    DB* db = SelectDB(thread);
    ReadOptions read_opts(FLAGS_verify_checksum, true);
    read_opts.adaptive_readahead = FLAGS_adaptive_readahead;
    std::unique_ptr<char[]> ts_guard;
    Slice ts;
    if (user_timestamp_size_ > 0) {
      ts_guard.reset(new char[user_timestamp_size_]);
      ts = mock_app_clock_->GetTimestampForRead(thread->rand, ts_guard.get());
      read_opts.timestamp = &ts;
    }
    std::unique_ptr<Iterator> iter(db->NewIterator(read_opts));

    std::unique_ptr<const char[]> key_guard;
    Slice key = AllocateKey(&key_guard);
    for (int64_t i = 0; i < FLAGS_num; ++i) {
      GenerateKeyFromInt(i, FLAGS_num, &key);
      iter->Seek(key);
      assert(iter->Valid() && iter->key() == key);
      thread->stats.FinishedOps(nullptr, db, 1, kSeek);

      for (int j = 0; j < FLAGS_seek_nexts && i + 1 < FLAGS_num; ++j) {
        if (!FLAGS_reverse_iterator) {
          iter->Next();
        } else {
          iter->Prev();
        }
        GenerateKeyFromInt(++i, FLAGS_num, &key);
        assert(iter->Valid() && iter->key() == key);
        thread->stats.FinishedOps(nullptr, db, 1, kSeek);
      }

      iter->Seek(key);
      assert(iter->Valid() && iter->key() == key);
      thread->stats.FinishedOps(nullptr, db, 1, kSeek);
    }
  }

  bool binary_search(std::vector<int>& data, int start, int end, int key) {
    if (data.empty()) return false;
    if (start > end) return false;
    int mid = start + (end - start) / 2;
    if (mid > static_cast<int>(data.size()) - 1) return false;
    if (data[mid] == key) {
      return true;
    } else if (data[mid] > key) {
      return binary_search(data, start, mid - 1, key);
    } else {
      return binary_search(data, mid + 1, end, key);
    }
  }

  // Does a bunch of merge operations for a key(key1) where the merge operand
  // is a sorted list. Next performance comparison is done between doing a Get
  // for key1 followed by searching for another key(key2) in the large sorted
  // list vs calling GetMergeOperands for key1 and then searching for the key2
  // in all the sorted sub-lists. Later case is expected to be a lot faster.
  void GetMergeOperands(ThreadState* thread) {
    DB* db = SelectDB(thread);
    const int kTotalValues = 100000;
    const int kListSize = 100;
    std::string key = "my_key";
    std::string value;

    for (int i = 1; i < kTotalValues; i++) {
      if (i % kListSize == 0) {
        // Remove trailing ','
        value.pop_back();
        db->Merge(WriteOptions(), key, value);
        value.clear();
      } else {
        value.append(std::to_string(i)).append(",");
      }
    }

    SortList s;
    std::vector<int> data;
    // This value can be experimented with and it will demonstrate the
    // perf difference between doing a Get and searching for lookup_key in the
    // resultant large sorted list vs doing GetMergeOperands and searching
    // for lookup_key within this resultant sorted sub-lists.
    int lookup_key = 1;

    // Get API call
    std::cout << "--- Get API call --- \n";
    PinnableSlice p_slice;
    uint64_t st = FLAGS_env->NowNanos();
    db->Get(ReadOptions(), db->DefaultColumnFamily(), key, &p_slice);
    s.MakeVector(data, p_slice);
    bool found =
        binary_search(data, 0, static_cast<int>(data.size() - 1), lookup_key);
    std::cout << "Found key? " << std::to_string(found) << "\n";
    uint64_t sp = FLAGS_env->NowNanos();
    std::cout << "Get: " << (sp - st) / 1000000000.0 << " seconds\n";
    std::string* dat_ = p_slice.GetSelf();
    std::cout << "Sample data from Get API call: " << dat_->substr(0, 10)
              << "\n";
    data.clear();

    // GetMergeOperands API call
    std::cout << "--- GetMergeOperands API --- \n";
    std::vector<PinnableSlice> a_slice((kTotalValues / kListSize) + 1);
    st = FLAGS_env->NowNanos();
    int number_of_operands = 0;
    GetMergeOperandsOptions get_merge_operands_options;
    get_merge_operands_options.expected_max_number_of_operands =
        (kTotalValues / 100) + 1;
    db->GetMergeOperands(ReadOptions(), db->DefaultColumnFamily(), key,
                         a_slice.data(), &get_merge_operands_options,
                         &number_of_operands);
    for (PinnableSlice& psl : a_slice) {
      s.MakeVector(data, psl);
      found =
          binary_search(data, 0, static_cast<int>(data.size() - 1), lookup_key);
      data.clear();
      if (found) break;
    }
    std::cout << "Found key? " << std::to_string(found) << "\n";
    sp = FLAGS_env->NowNanos();
    std::cout << "Get Merge operands: " << (sp - st) / 1000000000.0
              << " seconds \n";
    int to_print = 0;
    std::cout << "Sample data from GetMergeOperands API call: ";
    for (PinnableSlice& psl : a_slice) {
      std::cout << "List: " << to_print << " : " << *psl.GetSelf() << "\n";
      if (to_print++ > 2) break;
    }
  }

#ifndef ROCKSDB_LITE
  // This benchmark stress tests Transactions.  For a given --duration (or
  // total number of --writes, a Transaction will perform a read-modify-write
  // to increment the value of a key in each of N(--transaction-sets) sets of
  // keys (where each set has --num keys).  If --threads is set, this will be
  // done in parallel.
  //
  // To test transactions, use --transaction_db=true.  Not setting this
  // parameter
  // will run the same benchmark without transactions.
  //
  // RandomTransactionVerify() will then validate the correctness of the results
  // by checking if the sum of all keys in each set is the same.
  void RandomTransaction(ThreadState* thread) {
    ReadOptions options(FLAGS_verify_checksum, true);
    Duration duration(FLAGS_duration, readwrites_);
    ReadOptions read_options(FLAGS_verify_checksum, true);
    uint16_t num_prefix_ranges = static_cast<uint16_t>(FLAGS_transaction_sets);
    uint64_t transactions_done = 0;

    if (num_prefix_ranges == 0 || num_prefix_ranges > 9999) {
      fprintf(stderr, "invalid value for transaction_sets\n");
      abort();
    }

    TransactionOptions txn_options;
    txn_options.lock_timeout = FLAGS_transaction_lock_timeout;
    txn_options.set_snapshot = FLAGS_transaction_set_snapshot;

    RandomTransactionInserter inserter(&thread->rand, write_options_,
                                       read_options, FLAGS_num,
                                       num_prefix_ranges);

    if (FLAGS_num_multi_db > 1) {
      fprintf(stderr,
              "Cannot run RandomTransaction benchmark with "
              "FLAGS_multi_db > 1.");
      abort();
    }

    while (!duration.Done(1)) {
      bool success;

      // RandomTransactionInserter will attempt to insert a key for each
      // # of FLAGS_transaction_sets
      if (FLAGS_optimistic_transaction_db) {
        success = inserter.OptimisticTransactionDBInsert(db_.opt_txn_db);
      } else if (FLAGS_transaction_db) {
        TransactionDB* txn_db = reinterpret_cast<TransactionDB*>(db_.db);
        success = inserter.TransactionDBInsert(txn_db, txn_options);
      } else {
        success = inserter.DBInsert(db_.db);
      }

      if (!success) {
        fprintf(stderr, "Unexpected error: %s\n",
                inserter.GetLastStatus().ToString().c_str());
        abort();
      }

      thread->stats.FinishedOps(nullptr, db_.db, 1, kOthers);
      transactions_done++;
    }

    char msg[100];
    if (FLAGS_optimistic_transaction_db || FLAGS_transaction_db) {
      snprintf(msg, sizeof(msg),
               "( transactions:%" PRIu64 " aborts:%" PRIu64 ")",
               transactions_done, inserter.GetFailureCount());
    } else {
      snprintf(msg, sizeof(msg), "( batches:%" PRIu64 " )", transactions_done);
    }
    thread->stats.AddMessage(msg);

    if (FLAGS_perf_level > ROCKSDB_NAMESPACE::PerfLevel::kDisable) {
      thread->stats.AddMessage(std::string("PERF_CONTEXT:\n") +
                               get_perf_context()->ToString());
    }
    thread->stats.AddBytes(static_cast<int64_t>(inserter.GetBytesInserted()));
  }

  // Verifies consistency of data after RandomTransaction() has been run.
  // Since each iteration of RandomTransaction() incremented a key in each set
  // by the same value, the sum of the keys in each set should be the same.
  void RandomTransactionVerify() {
    if (!FLAGS_transaction_db && !FLAGS_optimistic_transaction_db) {
      // transactions not used, nothing to verify.
      return;
    }

    Status s =
        RandomTransactionInserter::Verify(db_.db,
                            static_cast<uint16_t>(FLAGS_transaction_sets));

    if (s.ok()) {
      fprintf(stdout, "RandomTransactionVerify Success.\n");
    } else {
      fprintf(stdout, "RandomTransactionVerify FAILED!!\n");
    }
  }
#endif  // ROCKSDB_LITE

  // Writes and deletes random keys without overwriting keys.
  //
  // This benchmark is intended to partially replicate the behavior of MyRocks
  // secondary indices: All data is stored in keys and updates happen by
  // deleting the old version of the key and inserting the new version.
  void RandomReplaceKeys(ThreadState* thread) {
    std::unique_ptr<const char[]> key_guard;
    Slice key = AllocateKey(&key_guard);
    std::unique_ptr<char[]> ts_guard;
    if (user_timestamp_size_ > 0) {
      ts_guard.reset(new char[user_timestamp_size_]);
    }
    std::vector<uint32_t> counters(FLAGS_numdistinct, 0);
    size_t max_counter = 50;
    RandomGenerator gen;

    Status s;
    DB* db = SelectDB(thread);
    for (int64_t i = 0; i < FLAGS_numdistinct; i++) {
      GenerateKeyFromInt(i * max_counter, FLAGS_num, &key);
      Slice ts;
      if (user_timestamp_size_ > 0) {
        ts = mock_app_clock_->Allocate(ts_guard.get());
        write_options_.timestamp = &ts;
      }
      s = db->Put(write_options_, key, gen.Generate());
      if (!s.ok()) {
        fprintf(stderr, "Operation failed: %s\n", s.ToString().c_str());
        exit(1);
      }
    }

    db->GetSnapshot();

    std::default_random_engine generator;
    std::normal_distribution<double> distribution(FLAGS_numdistinct / 2.0,
                                                  FLAGS_stddev);
    Duration duration(FLAGS_duration, FLAGS_num);
    while (!duration.Done(1)) {
      int64_t rnd_id = static_cast<int64_t>(distribution(generator));
      int64_t key_id = std::max(std::min(FLAGS_numdistinct - 1, rnd_id),
                                static_cast<int64_t>(0));
      GenerateKeyFromInt(key_id * max_counter + counters[key_id], FLAGS_num,
                         &key);
      Slice ts;
      if (user_timestamp_size_ > 0) {
        ts = mock_app_clock_->Allocate(ts_guard.get());
        write_options_.timestamp = &ts;
      }
      s = FLAGS_use_single_deletes ? db->SingleDelete(write_options_, key)
                                   : db->Delete(write_options_, key);
      if (s.ok()) {
        counters[key_id] = (counters[key_id] + 1) % max_counter;
        GenerateKeyFromInt(key_id * max_counter + counters[key_id], FLAGS_num,
                           &key);
        if (user_timestamp_size_ > 0) {
          ts = mock_app_clock_->Allocate(ts_guard.get());
          write_options_.timestamp = &ts;
        }
        s = db->Put(write_options_, key, Slice());
      }

      if (!s.ok()) {
        fprintf(stderr, "Operation failed: %s\n", s.ToString().c_str());
        exit(1);
      }

      thread->stats.FinishedOps(nullptr, db, 1, kOthers);
    }

    char msg[200];
    snprintf(msg, sizeof(msg),
             "use single deletes: %d, "
             "standard deviation: %lf\n",
             FLAGS_use_single_deletes, FLAGS_stddev);
    thread->stats.AddMessage(msg);
  }

  void TimeSeriesReadOrDelete(ThreadState* thread, bool do_deletion) {
    ReadOptions options(FLAGS_verify_checksum, true);
    int64_t read = 0;
    int64_t found = 0;
    int64_t bytes = 0;

    Iterator* iter = nullptr;
    // Only work on single database
    assert(db_.db != nullptr);
    iter = db_.db->NewIterator(options);

    std::unique_ptr<const char[]> key_guard;
    Slice key = AllocateKey(&key_guard);

    char value_buffer[256];
    while (true) {
      {
        MutexLock l(&thread->shared->mu);
        if (thread->shared->num_done >= 1) {
          // Write thread have finished
          break;
        }
      }
      if (!FLAGS_use_tailing_iterator) {
        delete iter;
        iter = db_.db->NewIterator(options);
      }
      // Pick a Iterator to use

      int64_t key_id = thread->rand.Next() % FLAGS_key_id_range;
      GenerateKeyFromInt(key_id, FLAGS_num, &key);
      // Reset last 8 bytes to 0
      char* start = const_cast<char*>(key.data());
      start += key.size() - 8;
      memset(start, 0, 8);
      ++read;

      bool key_found = false;
      // Seek the prefix
      for (iter->Seek(key); iter->Valid() && iter->key().starts_with(key);
           iter->Next()) {
        key_found = true;
        // Copy out iterator's value to make sure we read them.
        if (do_deletion) {
          bytes += iter->key().size();
          if (KeyExpired(timestamp_emulator_.get(), iter->key())) {
            thread->stats.FinishedOps(&db_, db_.db, 1, kDelete);
            db_.db->Delete(write_options_, iter->key());
          } else {
            break;
          }
        } else {
          bytes += iter->key().size() + iter->value().size();
          thread->stats.FinishedOps(&db_, db_.db, 1, kRead);
          Slice value = iter->value();
          memcpy(value_buffer, value.data(),
                 std::min(value.size(), sizeof(value_buffer)));

          assert(iter->status().ok());
        }
      }
      found += key_found;

      if (thread->shared->read_rate_limiter.get() != nullptr) {
        thread->shared->read_rate_limiter->Request(
            1, Env::IO_HIGH, nullptr /* stats */, RateLimiter::OpType::kRead);
      }
    }
    delete iter;

    char msg[100];
    snprintf(msg, sizeof(msg), "(%" PRIu64 " of %" PRIu64 " found)", found,
             read);
    thread->stats.AddBytes(bytes);
    thread->stats.AddMessage(msg);
    if (FLAGS_perf_level > ROCKSDB_NAMESPACE::PerfLevel::kDisable) {
      thread->stats.AddMessage(std::string("PERF_CONTEXT:\n") +
                               get_perf_context()->ToString());
    }
  }

  void TimeSeriesWrite(ThreadState* thread) {
    // Special thread that keeps writing until other threads are done.
    RandomGenerator gen;
    int64_t bytes = 0;

    // Don't merge stats from this thread with the readers.
    thread->stats.SetExcludeFromMerge();

    std::unique_ptr<RateLimiter> write_rate_limiter;
    if (FLAGS_benchmark_write_rate_limit > 0) {
      write_rate_limiter.reset(
          NewGenericRateLimiter(FLAGS_benchmark_write_rate_limit));
    }

    std::unique_ptr<const char[]> key_guard;
    Slice key = AllocateKey(&key_guard);

    Duration duration(FLAGS_duration, writes_);
    while (!duration.Done(1)) {
      DB* db = SelectDB(thread);

      uint64_t key_id = thread->rand.Next() % FLAGS_key_id_range;
      // Write key id
      GenerateKeyFromInt(key_id, FLAGS_num, &key);
      // Write timestamp

      char* start = const_cast<char*>(key.data());
      char* pos = start + 8;
      int bytes_to_fill =
          std::min(key_size_ - static_cast<int>(pos - start), 8);
      uint64_t timestamp_value = timestamp_emulator_->Get();
      if (port::kLittleEndian) {
        for (int i = 0; i < bytes_to_fill; ++i) {
          pos[i] = (timestamp_value >> ((bytes_to_fill - i - 1) << 3)) & 0xFF;
        }
      } else {
        memcpy(pos, static_cast<void*>(&timestamp_value), bytes_to_fill);
      }

      timestamp_emulator_->Inc();

      Status s;
      Slice val = gen.Generate();
      s = db->Put(write_options_, key, val);

      if (!s.ok()) {
        fprintf(stderr, "put error: %s\n", s.ToString().c_str());
        ErrorExit();
      }
      bytes = key.size() + val.size();
      thread->stats.FinishedOps(&db_, db_.db, 1, kWrite);
      thread->stats.AddBytes(bytes);

      if (FLAGS_benchmark_write_rate_limit > 0) {
        write_rate_limiter->Request(
            key.size() + val.size(), Env::IO_HIGH,
            nullptr /* stats */, RateLimiter::OpType::kWrite);
      }
    }
  }

  void TimeSeries(ThreadState* thread) {
    if (thread->tid > 0) {
      bool do_deletion = FLAGS_expire_style == "delete" &&
                         thread->tid <= FLAGS_num_deletion_threads;
      TimeSeriesReadOrDelete(thread, do_deletion);
    } else {
      TimeSeriesWrite(thread);
      thread->stats.Stop();
      thread->stats.Report("timeseries write");
    }
  }

  void Compact(ThreadState* thread) {
    DB* db = SelectDB(thread);
    CompactRangeOptions cro;
    cro.bottommost_level_compaction =
        BottommostLevelCompaction::kForceOptimized;
    db->CompactRange(cro, nullptr, nullptr);
  }

  void CompactAll() {
    if (db_.db != nullptr) {
      db_.db->CompactRange(CompactRangeOptions(), nullptr, nullptr);
    }
    for (const auto& db_with_cfh : multi_dbs_) {
      db_with_cfh.db->CompactRange(CompactRangeOptions(), nullptr, nullptr);
    }
  }

#ifndef ROCKSDB_LITE
  void WaitForCompactionHelper(DBWithColumnFamilies& db) {
    // This is an imperfect way of waiting for compaction. The loop and sleep
    // is done because a thread that finishes a compaction job should get a
    // chance to pickup a new compaction job.

    std::vector<std::string> keys = {DB::Properties::kMemTableFlushPending,
                                     DB::Properties::kNumRunningFlushes,
                                     DB::Properties::kCompactionPending,
                                     DB::Properties::kNumRunningCompactions};

    fprintf(stdout, "waitforcompaction(%s): started\n",
            db.db->GetName().c_str());

    while (true) {
      bool retry = false;

      for (const auto& k : keys) {
        uint64_t v;
        if (!db.db->GetIntProperty(k, &v)) {
          fprintf(stderr, "waitforcompaction(%s): GetIntProperty(%s) failed\n",
                  db.db->GetName().c_str(), k.c_str());
          exit(1);
        } else if (v > 0) {
          fprintf(stdout,
                  "waitforcompaction(%s): active(%s). Sleep 10 seconds\n",
                  db.db->GetName().c_str(), k.c_str());
          FLAGS_env->SleepForMicroseconds(10 * 1000000);
          retry = true;
          break;
        }
      }

      if (!retry) {
        fprintf(stdout, "waitforcompaction(%s): finished\n",
                db.db->GetName().c_str());
        return;
      }
    }
  }

  void WaitForCompaction() {
    // Give background threads a chance to wake
    FLAGS_env->SleepForMicroseconds(5 * 1000000);

    // I am skeptical that this check race free. I hope that checking twice
    // reduces the chance.
    if (db_.db != nullptr) {
      WaitForCompactionHelper(db_);
      WaitForCompactionHelper(db_);
    } else {
      for (auto& db_with_cfh : multi_dbs_) {
        WaitForCompactionHelper(db_with_cfh);
        WaitForCompactionHelper(db_with_cfh);
      }
    }
  }

  bool CompactLevelHelper(DBWithColumnFamilies& db_with_cfh, int from_level) {
    std::vector<LiveFileMetaData> files;
    db_with_cfh.db->GetLiveFilesMetaData(&files);

    assert(from_level == 0 || from_level == 1);

    int real_from_level = from_level;
    if (real_from_level > 0) {
      // With dynamic leveled compaction the first level with data beyond L0
      // might not be L1.
      real_from_level = std::numeric_limits<int>::max();

      for (auto& f : files) {
        if (f.level > 0 && f.level < real_from_level) real_from_level = f.level;
      }

      if (real_from_level == std::numeric_limits<int>::max()) {
        fprintf(stdout, "compact%d found 0 files to compact\n", from_level);
        return true;
      }
    }

    // The goal is to compact from from_level to the level that follows it,
    // and with dynamic leveled compaction the next level might not be
    // real_from_level+1
    int next_level = std::numeric_limits<int>::max();

    std::vector<std::string> files_to_compact;
    for (auto& f : files) {
      if (f.level == real_from_level)
        files_to_compact.push_back(f.name);
      else if (f.level > real_from_level && f.level < next_level)
        next_level = f.level;
    }

    if (files_to_compact.empty()) {
      fprintf(stdout, "compact%d found 0 files to compact\n", from_level);
      return true;
    } else if (next_level == std::numeric_limits<int>::max()) {
      // There is no data beyond real_from_level. So we are done.
      fprintf(stdout, "compact%d found no data beyond L%d\n", from_level,
              real_from_level);
      return true;
    }

    fprintf(stdout, "compact%d found %d files to compact from L%d to L%d\n",
            from_level, static_cast<int>(files_to_compact.size()),
            real_from_level, next_level);

    ROCKSDB_NAMESPACE::CompactionOptions options;
    // Lets RocksDB use the configured compression for this level
    options.compression = ROCKSDB_NAMESPACE::kDisableCompressionOption;

    ROCKSDB_NAMESPACE::ColumnFamilyDescriptor cfDesc;
    db_with_cfh.db->DefaultColumnFamily()->GetDescriptor(&cfDesc);
    options.output_file_size_limit = cfDesc.options.target_file_size_base;

    Status status =
        db_with_cfh.db->CompactFiles(options, files_to_compact, next_level);
    if (!status.ok()) {
      // This can fail for valid reasons including the operation was aborted
      // or a filename is invalid because background compaction removed it.
      // Having read the current cases for which an error is raised I prefer
      // not to figure out whether an exception should be thrown here.
      fprintf(stderr, "compact%d CompactFiles failed: %s\n", from_level,
              status.ToString().c_str());
      return false;
    }
    return true;
  }

  void CompactLevel(int from_level) {
    if (db_.db != nullptr) {
      while (!CompactLevelHelper(db_, from_level)) WaitForCompaction();
    }
    for (auto& db_with_cfh : multi_dbs_) {
      while (!CompactLevelHelper(db_with_cfh, from_level)) WaitForCompaction();
    }
  }
#endif

  void Flush() {
    FlushOptions flush_opt;
    flush_opt.wait = true;

    if (db_.db != nullptr) {
      Status s = db_.db->Flush(flush_opt, db_.cfh);
      if (!s.ok()) {
        fprintf(stderr, "Flush failed: %s\n", s.ToString().c_str());
        exit(1);
      }
    } else {
      for (const auto& db_with_cfh : multi_dbs_) {
        Status s = db_with_cfh.db->Flush(flush_opt, db_with_cfh.cfh);
        if (!s.ok()) {
          fprintf(stderr, "Flush failed: %s\n", s.ToString().c_str());
          exit(1);
        }
      }
    }
    fprintf(stdout, "flush memtable\n");
  }

  void ResetStats() {
    if (db_.db != nullptr) {
      db_.db->ResetStats();
    }
    for (const auto& db_with_cfh : multi_dbs_) {
      db_with_cfh.db->ResetStats();
    }
  }

  void PrintStatsHistory() {
    if (db_.db != nullptr) {
      PrintStatsHistoryImpl(db_.db, false);
    }
    for (const auto& db_with_cfh : multi_dbs_) {
      PrintStatsHistoryImpl(db_with_cfh.db, true);
    }
  }

  void PrintStatsHistoryImpl(DB* db, bool print_header) {
    if (print_header) {
      fprintf(stdout, "\n==== DB: %s ===\n", db->GetName().c_str());
    }

    std::unique_ptr<StatsHistoryIterator> shi;
    Status s = db->GetStatsHistory(0, port::kMaxUint64, &shi);
    if (!s.ok()) {
      fprintf(stdout, "%s\n", s.ToString().c_str());
      return;
    }
    assert(shi);
    while (shi->Valid()) {
      uint64_t stats_time = shi->GetStatsTime();
      fprintf(stdout, "------ %s ------\n",
              TimeToHumanString(static_cast<int>(stats_time)).c_str());
      for (auto& entry : shi->GetStatsMap()) {
        fprintf(stdout, " %" PRIu64 "   %s  %" PRIu64 "\n", stats_time,
                entry.first.c_str(), entry.second);
      }
      shi->Next();
    }
  }

  void PrintStats(const char* key) {
    if (db_.db != nullptr) {
      PrintStats(db_.db, key, false);
    }
    for (const auto& db_with_cfh : multi_dbs_) {
      PrintStats(db_with_cfh.db, key, true);
    }
  }

  void PrintStats(DB* db, const char* key, bool print_header = false) {
    if (print_header) {
      fprintf(stdout, "\n==== DB: %s ===\n", db->GetName().c_str());
    }
    std::string stats;
    if (!db->GetProperty(key, &stats)) {
      stats = "(failed)";
    }
    fprintf(stdout, "\n%s\n", stats.c_str());
  }

  void PrintStats(const std::vector<std::string>& keys) {
    if (db_.db != nullptr) {
      PrintStats(db_.db, keys);
    }
    for (const auto& db_with_cfh : multi_dbs_) {
      PrintStats(db_with_cfh.db, keys, true);
    }
  }

  void PrintStats(DB* db, const std::vector<std::string>& keys,
                  bool print_header = false) {
    if (print_header) {
      fprintf(stdout, "\n==== DB: %s ===\n", db->GetName().c_str());
    }

    for (const auto& key : keys) {
      std::string stats;
      if (!db->GetProperty(key, &stats)) {
        stats = "(failed)";
      }
      fprintf(stdout, "%s: %s\n", key.c_str(), stats.c_str());
    }
  }

#ifndef ROCKSDB_LITE

  void Replay(ThreadState* thread) {
    if (db_.db != nullptr) {
      Replay(thread, &db_);
    }
  }

  void Replay(ThreadState* /*thread*/, DBWithColumnFamilies* db_with_cfh) {
    Status s;
    std::unique_ptr<TraceReader> trace_reader;
    s = NewFileTraceReader(FLAGS_env, EnvOptions(), FLAGS_trace_file,
                           &trace_reader);
    if (!s.ok()) {
      fprintf(
          stderr,
          "Encountered an error creating a TraceReader from the trace file. "
          "Error: %s\n",
          s.ToString().c_str());
      exit(1);
    }
    std::unique_ptr<Replayer> replayer;
    s = db_with_cfh->db->NewDefaultReplayer(db_with_cfh->cfh,
                                            std::move(trace_reader), &replayer);
    if (!s.ok()) {
      fprintf(stderr,
              "Encountered an error creating a default Replayer. "
              "Error: %s\n",
              s.ToString().c_str());
      exit(1);
    }
    s = replayer->Prepare();
    if (!s.ok()) {
      fprintf(stderr, "Prepare for replay failed. Error: %s\n",
              s.ToString().c_str());
    }
    s = replayer->Replay(
        ReplayOptions(static_cast<uint32_t>(FLAGS_trace_replay_threads),
                      FLAGS_trace_replay_fast_forward),
        nullptr);
    replayer.reset();
    if (s.ok()) {
      fprintf(stdout, "Replay completed from trace_file: %s\n",
              FLAGS_trace_file.c_str());
    } else {
      fprintf(stderr, "Replay failed. Error: %s\n", s.ToString().c_str());
    }
  }

#endif  // ROCKSDB_LITE
};

int db_bench_tool(int argc, char** argv) {
  ROCKSDB_NAMESPACE::port::InstallStackTraceHandler();
  ConfigOptions config_options;
  static bool initialized = false;
  if (!initialized) {
    SetUsageMessage(std::string("\nUSAGE:\n") + std::string(argv[0]) +
                    " [OPTIONS]...");
    initialized = true;
  }
  ParseCommandLineFlags(&argc, &argv, true);
  FLAGS_compaction_style_e =
      (ROCKSDB_NAMESPACE::CompactionStyle)FLAGS_compaction_style;
#ifndef ROCKSDB_LITE
  if (FLAGS_statistics && !FLAGS_statistics_string.empty()) {
    fprintf(stderr,
            "Cannot provide both --statistics and --statistics_string.\n");
    exit(1);
  }
  if (!FLAGS_statistics_string.empty()) {
    Status s = Statistics::CreateFromString(config_options,
                                            FLAGS_statistics_string, &dbstats);
    if (dbstats == nullptr) {
      fprintf(stderr,
              "No Statistics registered matching string: %s status=%s\n",
              FLAGS_statistics_string.c_str(), s.ToString().c_str());
      exit(1);
    }
  }
#endif  // ROCKSDB_LITE
  if (FLAGS_statistics) {
    dbstats = ROCKSDB_NAMESPACE::CreateDBStatistics();
  }
  if (dbstats) {
    dbstats->set_stats_level(static_cast<StatsLevel>(FLAGS_stats_level));
  }
  FLAGS_compaction_pri_e =
      (ROCKSDB_NAMESPACE::CompactionPri)FLAGS_compaction_pri;

  std::vector<std::string> fanout = ROCKSDB_NAMESPACE::StringSplit(
      FLAGS_max_bytes_for_level_multiplier_additional, ',');
  for (size_t j = 0; j < fanout.size(); j++) {
    FLAGS_max_bytes_for_level_multiplier_additional_v.push_back(
#ifndef CYGWIN
        std::stoi(fanout[j]));
#else
        stoi(fanout[j]));
#endif
  }

  FLAGS_compression_type_e =
    StringToCompressionType(FLAGS_compression_type.c_str());

#ifndef ROCKSDB_LITE
  // Stacked BlobDB
  FLAGS_blob_db_compression_type_e =
    StringToCompressionType(FLAGS_blob_db_compression_type.c_str());

  int env_opts =
      !FLAGS_hdfs.empty() + !FLAGS_env_uri.empty() + !FLAGS_fs_uri.empty();
  if (env_opts > 1) {
    fprintf(stderr,
            "Error: --hdfs, --env_uri and --fs_uri are mutually exclusive\n");
    exit(1);
  }

  if (env_opts == 1) {
    Status s = Env::CreateFromUri(config_options, FLAGS_env_uri, FLAGS_fs_uri,
                                  &FLAGS_env, &env_guard);
    if (!s.ok()) {
      fprintf(stderr, "Failed creating env: %s\n", s.ToString().c_str());
      exit(1);
    }
  } else if (FLAGS_simulate_hybrid_fs_file != "") {
    //**TODO: Make the simulate fs something that can be loaded
    // from the ObjectRegistry...
    static std::shared_ptr<ROCKSDB_NAMESPACE::Env> composite_env =
        NewCompositeEnv(std::make_shared<SimulatedHybridFileSystem>(
            FileSystem::Default(), FLAGS_simulate_hybrid_fs_file));
    FLAGS_env = composite_env.get();
  }
#endif  // ROCKSDB_LITE
  if (FLAGS_use_existing_keys && !FLAGS_use_existing_db) {
    fprintf(stderr,
            "`-use_existing_db` must be true for `-use_existing_keys` to be "
            "settable\n");
    exit(1);
  }

  if (!FLAGS_hdfs.empty()) {
    FLAGS_env = new ROCKSDB_NAMESPACE::HdfsEnv(FLAGS_hdfs);
  }

  if (!strcasecmp(FLAGS_compaction_fadvice.c_str(), "NONE"))
    FLAGS_compaction_fadvice_e = ROCKSDB_NAMESPACE::Options::NONE;
  else if (!strcasecmp(FLAGS_compaction_fadvice.c_str(), "NORMAL"))
    FLAGS_compaction_fadvice_e = ROCKSDB_NAMESPACE::Options::NORMAL;
  else if (!strcasecmp(FLAGS_compaction_fadvice.c_str(), "SEQUENTIAL"))
    FLAGS_compaction_fadvice_e = ROCKSDB_NAMESPACE::Options::SEQUENTIAL;
  else if (!strcasecmp(FLAGS_compaction_fadvice.c_str(), "WILLNEED"))
    FLAGS_compaction_fadvice_e = ROCKSDB_NAMESPACE::Options::WILLNEED;
  else {
    fprintf(stdout, "Unknown compaction fadvice:%s\n",
            FLAGS_compaction_fadvice.c_str());
  }

  FLAGS_value_size_distribution_type_e =
    StringToDistributionType(FLAGS_value_size_distribution_type.c_str());

  // Note options sanitization may increase thread pool sizes according to
  // max_background_flushes/max_background_compactions/max_background_jobs
  FLAGS_env->SetBackgroundThreads(FLAGS_num_high_pri_threads,
                                  ROCKSDB_NAMESPACE::Env::Priority::HIGH);
  FLAGS_env->SetBackgroundThreads(FLAGS_num_bottom_pri_threads,
                                  ROCKSDB_NAMESPACE::Env::Priority::BOTTOM);
  FLAGS_env->SetBackgroundThreads(FLAGS_num_low_pri_threads,
                                  ROCKSDB_NAMESPACE::Env::Priority::LOW);

  // Choose a location for the test database if none given with --db=<path>
  if (FLAGS_db.empty()) {
    std::string default_db_path;
    FLAGS_env->GetTestDirectory(&default_db_path);
    default_db_path += "/dbbench";
    FLAGS_db = default_db_path;
  }

  if (FLAGS_stats_interval_seconds > 0) {
    // When both are set then FLAGS_stats_interval determines the frequency
    // at which the timer is checked for FLAGS_stats_interval_seconds
    FLAGS_stats_interval = 1000;
  }

  if (FLAGS_seek_missing_prefix && FLAGS_prefix_size <= 8) {
    fprintf(stderr, "prefix_size > 8 required by --seek_missing_prefix\n");
    exit(1);
  }

  ROCKSDB_NAMESPACE::Benchmark benchmark;
  benchmark.Run();

#ifndef ROCKSDB_LITE
  if (FLAGS_print_malloc_stats) {
    std::string stats_string;
    ROCKSDB_NAMESPACE::DumpMallocStats(&stats_string);
    fprintf(stdout, "Malloc stats:\n%s\n", stats_string.c_str());
  }
#endif  // ROCKSDB_LITE

  return 0;
}
}  // namespace ROCKSDB_NAMESPACE
#endif<|MERGE_RESOLUTION|>--- conflicted
+++ resolved
@@ -1489,7 +1489,6 @@
              "Stride length for the keys in a MultiGet batch");
 DEFINE_bool(multiread_batched, false, "Use the new MultiGet API");
 
-<<<<<<< HEAD
 enum RepFactory {
   kSkipList,
   kPrefixHash,
@@ -1560,8 +1559,6 @@
 }
 
 static enum RepFactory FLAGS_rep_factory;
-=======
->>>>>>> f181158b
 DEFINE_string(memtablerep, "skip_list", "");
 DEFINE_int64(hash_bucket_count, 1024 * 1024, "hash bucket count");
 DEFINE_bool(use_plain_table, false, "if use plain table "
