--- conflicted
+++ resolved
@@ -58,11 +58,7 @@
     int num_keys = sizeof(keys) / sizeof(*keys);
     uint64_t max_key_size = 0;
     for (int i = 1; i < num_keys; i++) {
-<<<<<<< HEAD
-      max_key_size = std::max(max_key_size, (uint64_t)keys[i].size());
-=======
       max_key_size = std::max(max_key_size, static_cast<uint64_t>(keys[i].size()));
->>>>>>> 492fc49a
     }
     uint64_t max_index_size = num_keys * (max_key_size + 8 /*handle*/);
     return max_index_size;
