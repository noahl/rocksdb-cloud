--- conflicted
+++ resolved
@@ -356,8 +356,6 @@
         /*no_io=*/false, &ikey_slice, /*get_context=*/nullptr,
         /*lookup_context=*/nullptr));
   }
-<<<<<<< HEAD
-=======
 }
 
 // This reproduces the bug in format_version=3 that the seeking the prefix will
@@ -396,7 +394,6 @@
         /*no_io=*/false, &ikey_slice, /*get_context=*/nullptr,
         /*lookup_context=*/nullptr));
   }
->>>>>>> 0915c99f
 }
 
 TEST_P(PartitionedFilterBlockTest, OneBlockPerKey) {
