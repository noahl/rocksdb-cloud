--- conflicted
+++ resolved
@@ -1243,17 +1243,12 @@
 };
 extern ROCKSDB_LIBRARY_API void rocksdb_options_set_compression(
     rocksdb_options_t*, int);
-<<<<<<< HEAD
-extern ROCKSDB_LIBRARY_API void rocksdb_options_set_bottommost_compression(
-    rocksdb_options_t*, int);
-=======
 extern ROCKSDB_LIBRARY_API int rocksdb_options_get_compression(
     rocksdb_options_t*);
 extern ROCKSDB_LIBRARY_API void rocksdb_options_set_bottommost_compression(
     rocksdb_options_t*, int);
 extern ROCKSDB_LIBRARY_API int rocksdb_options_get_bottommost_compression(
     rocksdb_options_t*);
->>>>>>> ed431616
 
 enum {
   rocksdb_level_compaction = 0,
