--- conflicted
+++ resolved
@@ -1234,7 +1234,6 @@
     return CompactRange(options, DefaultColumnFamily(), begin, end);
   }
 
-<<<<<<< HEAD
   struct ApplyReplicationLogRecordInfo {
     // If true, the replication event contained manifest writes.
     bool has_manifest_writes{false};
@@ -1278,11 +1277,6 @@
   // Returns latest ManifestUpdateSequence.
   virtual Status GetManifestUpdateSequence(uint64_t* out) = 0;
 
-  // TODO: documentation needed
-  // NOTE: SetOptions is intended only for expert users, and does not apply the
-  // same sanitization to options as the standard DB::Open code path does. Use
-  // with caution.
-=======
   // Dynamically change column family options or table factory options in a
   // running DB, for the specified column family. Only options internally
   // marked as "mutable" can be changed. Options not listed in `opts_map` will
@@ -1301,7 +1295,6 @@
   //  s = db->SetOptions(cfh, {{"ttl", "36000"}});
   //  s = db->SetOptions(cfh, {{"block_based_table_factory",
   //                            "{prepopulate_block_cache=kDisable;}"}});
->>>>>>> 8e0f4952
   virtual Status SetOptions(
       ColumnFamilyHandle* /*column_family*/,
       const std::unordered_map<std::string, std::string>& /*opts_map*/) {
