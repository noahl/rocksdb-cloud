//  Copyright (c) 2011-present, Facebook, Inc.  All rights reserved.
//  This source code is licensed under both the GPLv2 (found in the
//  COPYING file in the root directory) and Apache 2.0 License
//  (found in the LICENSE.Apache file in the root directory).
//
#pragma once
#include <string>

#include "file/filename.h"
#include "options/db_options.h"
#include "rocksdb/env.h"
#include "rocksdb/file_system.h"
#include "rocksdb/sst_file_writer.h"
#include "rocksdb/status.h"
#include "rocksdb/types.h"
#include "trace_replay/io_tracer.h"

namespace ROCKSDB_NAMESPACE {
// use_fsync maps to options.use_fsync, which determines the way that
// the file is synced after copying.
extern IOStatus CopyFile(FileSystem* fs, const std::string& source,
                         const std::string& destination, uint64_t size,
<<<<<<< HEAD
                         bool use_fsync);
=======
                         bool use_fsync,
                         const std::shared_ptr<IOTracer>& io_tracer = nullptr);
>>>>>>> ed431616

extern IOStatus CreateFile(FileSystem* fs, const std::string& destination,
                           const std::string& contents, bool use_fsync);

extern Status DeleteDBFile(const ImmutableDBOptions* db_options,
                           const std::string& fname,
                           const std::string& path_to_sync, const bool force_bg,
                           const bool force_fg);

extern bool IsWalDirSameAsDBPath(const ImmutableDBOptions* db_options);

extern IOStatus GenerateOneFileChecksum(
    FileSystem* fs, const std::string& file_path,
<<<<<<< HEAD
    FileChecksumGenFactory* checksum_factory, std::string* file_checksum,
    std::string* file_checksum_func_name,
    size_t verify_checksums_readahead_size, bool allow_mmap_reads);
=======
    FileChecksumGenFactory* checksum_factory,
    const std::string& requested_checksum_func_name, std::string* file_checksum,
    std::string* file_checksum_func_name,
    size_t verify_checksums_readahead_size, bool allow_mmap_reads,
    std::shared_ptr<IOTracer>& io_tracer);
>>>>>>> ed431616

inline IOStatus PrepareIOFromReadOptions(const ReadOptions& ro, Env* env,
                                         IOOptions& opts) {
  if (!env) {
    env = Env::Default();
  }

  if (ro.deadline.count()) {
    std::chrono::microseconds now = std::chrono::microseconds(env->NowMicros());
<<<<<<< HEAD
    if (now > ro.deadline) {
=======
    // Ensure there is atleast 1us available. We don't want to pass a value of
    // 0 as that means no timeout
    if (now >= ro.deadline) {
>>>>>>> ed431616
      return IOStatus::TimedOut("Deadline exceeded");
    }
    opts.timeout = ro.deadline - now;
  }
<<<<<<< HEAD
  return IOStatus::OK();
}

=======

  if (ro.io_timeout.count() &&
      (!opts.timeout.count() || ro.io_timeout < opts.timeout)) {
    opts.timeout = ro.io_timeout;
  }
  return IOStatus::OK();
}

// Test method to delete the input directory and all of its contents.
// This method is destructive and is meant for use only in tests!!!
Status DestroyDir(Env* env, const std::string& dir);
>>>>>>> ed431616
}  // namespace ROCKSDB_NAMESPACE<|MERGE_RESOLUTION|>--- conflicted
+++ resolved
@@ -20,12 +20,8 @@
 // the file is synced after copying.
 extern IOStatus CopyFile(FileSystem* fs, const std::string& source,
                          const std::string& destination, uint64_t size,
-<<<<<<< HEAD
-                         bool use_fsync);
-=======
                          bool use_fsync,
                          const std::shared_ptr<IOTracer>& io_tracer = nullptr);
->>>>>>> ed431616
 
 extern IOStatus CreateFile(FileSystem* fs, const std::string& destination,
                            const std::string& contents, bool use_fsync);
@@ -39,17 +35,11 @@
 
 extern IOStatus GenerateOneFileChecksum(
     FileSystem* fs, const std::string& file_path,
-<<<<<<< HEAD
-    FileChecksumGenFactory* checksum_factory, std::string* file_checksum,
-    std::string* file_checksum_func_name,
-    size_t verify_checksums_readahead_size, bool allow_mmap_reads);
-=======
     FileChecksumGenFactory* checksum_factory,
     const std::string& requested_checksum_func_name, std::string* file_checksum,
     std::string* file_checksum_func_name,
     size_t verify_checksums_readahead_size, bool allow_mmap_reads,
     std::shared_ptr<IOTracer>& io_tracer);
->>>>>>> ed431616
 
 inline IOStatus PrepareIOFromReadOptions(const ReadOptions& ro, Env* env,
                                          IOOptions& opts) {
@@ -59,22 +49,13 @@
 
   if (ro.deadline.count()) {
     std::chrono::microseconds now = std::chrono::microseconds(env->NowMicros());
-<<<<<<< HEAD
-    if (now > ro.deadline) {
-=======
     // Ensure there is atleast 1us available. We don't want to pass a value of
     // 0 as that means no timeout
     if (now >= ro.deadline) {
->>>>>>> ed431616
       return IOStatus::TimedOut("Deadline exceeded");
     }
     opts.timeout = ro.deadline - now;
   }
-<<<<<<< HEAD
-  return IOStatus::OK();
-}
-
-=======
 
   if (ro.io_timeout.count() &&
       (!opts.timeout.count() || ro.io_timeout < opts.timeout)) {
@@ -86,5 +67,4 @@
 // Test method to delete the input directory and all of its contents.
 // This method is destructive and is meant for use only in tests!!!
 Status DestroyDir(Env* env, const std::string& dir);
->>>>>>> ed431616
 }  // namespace ROCKSDB_NAMESPACE