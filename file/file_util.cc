//  Copyright (c) 2011-present, Facebook, Inc.  All rights reserved.
//  This source code is licensed under both the GPLv2 (found in the
//  COPYING file in the root directory) and Apache 2.0 License
//  (found in the LICENSE.Apache file in the root directory).
//
#include "file/file_util.h"

#include <string>
#include <algorithm>

#include "file/random_access_file_reader.h"
#include "file/sequence_file_reader.h"
#include "file/sst_file_manager_impl.h"
#include "file/writable_file_writer.h"
#include "rocksdb/env.h"

namespace ROCKSDB_NAMESPACE {

// Utility function to copy a file up to a specified length
IOStatus CopyFile(FileSystem* fs, const std::string& source,
                  const std::string& destination, uint64_t size, bool use_fsync,
                  const std::shared_ptr<IOTracer>& io_tracer) {
  const FileOptions soptions;
  IOStatus io_s;
  std::unique_ptr<SequentialFileReader> src_reader;
  std::unique_ptr<WritableFileWriter> dest_writer;

  {
    std::unique_ptr<FSSequentialFile> srcfile;
    io_s = fs->NewSequentialFile(source, soptions, &srcfile, nullptr);
    if (!io_s.ok()) {
      return io_s;
    }
    std::unique_ptr<FSWritableFile> destfile;
    io_s = fs->NewWritableFile(destination, soptions, &destfile, nullptr);
    if (!io_s.ok()) {
      return io_s;
    }

    if (size == 0) {
      // default argument means copy everything
      io_s = fs->GetFileSize(source, IOOptions(), &size, nullptr);
      if (!io_s.ok()) {
        return io_s;
      }
    }
    src_reader.reset(
        new SequentialFileReader(std::move(srcfile), source, io_tracer));
    dest_writer.reset(
        new WritableFileWriter(std::move(destfile), destination, soptions));
  }

  char buffer[4096];
  Slice slice;
  while (size > 0) {
    size_t bytes_to_read = std::min(sizeof(buffer), static_cast<size_t>(size));
    io_s = status_to_io_status(src_reader->Read(bytes_to_read, &slice, buffer));
    if (!io_s.ok()) {
      return io_s;
    }
    if (slice.size() == 0) {
      return IOStatus::Corruption("file too small");
    }
    io_s = dest_writer->Append(slice);
    if (!io_s.ok()) {
      return io_s;
    }
    size -= slice.size();
  }
  return dest_writer->Sync(use_fsync);
}

// Utility function to create a file with the provided contents
IOStatus CreateFile(FileSystem* fs, const std::string& destination,
                    const std::string& contents, bool use_fsync) {
  const EnvOptions soptions;
  IOStatus io_s;
  std::unique_ptr<WritableFileWriter> dest_writer;

  std::unique_ptr<FSWritableFile> destfile;
  io_s = fs->NewWritableFile(destination, soptions, &destfile, nullptr);
  if (!io_s.ok()) {
    return io_s;
  }
  dest_writer.reset(
      new WritableFileWriter(std::move(destfile), destination, soptions));
  io_s = dest_writer->Append(Slice(contents));
  if (!io_s.ok()) {
    return io_s;
  }
  return dest_writer->Sync(use_fsync);
}

Status DeleteDBFile(const ImmutableDBOptions* db_options,
                    const std::string& fname, const std::string& dir_to_sync,
                    const bool force_bg, const bool force_fg) {
#ifndef ROCKSDB_LITE
  SstFileManagerImpl* sfm =
      static_cast<SstFileManagerImpl*>(db_options->sst_file_manager.get());
  if (sfm && !force_fg) {
    return sfm->ScheduleFileDeletion(fname, dir_to_sync, force_bg);
  } else {
    return db_options->env->DeleteFile(fname);
  }
#else
  (void)dir_to_sync;
  (void)force_bg;
  (void)force_fg;
  // SstFileManager is not supported in ROCKSDB_LITE
  // Delete file immediately
  return db_options->env->DeleteFile(fname);
#endif
}

bool IsWalDirSameAsDBPath(const ImmutableDBOptions* db_options) {
  bool same = false;
  assert(!db_options->db_paths.empty());
  Status s = db_options->env->AreFilesSame(db_options->wal_dir,
                                           db_options->db_paths[0].path, &same);
  if (s.IsNotSupported()) {
    same = db_options->wal_dir == db_options->db_paths[0].path;
  }
  return same;
}

// requested_checksum_func_name brings the function name of the checksum
<<<<<<< HEAD
// generator in checksum_factory. Checksum factories may use or ignore
// requested_checksum_func_name.
=======
// generator in checksum_factory. Empty string is permitted, in which case the
// name of the generator created by the factory is unchecked. When
// `requested_checksum_func_name` is non-empty, however, the created generator's
// name must match it, otherwise an `InvalidArgument` error is returned.
>>>>>>> 51b54092
IOStatus GenerateOneFileChecksum(
    FileSystem* fs, const std::string& file_path,
    FileChecksumGenFactory* checksum_factory,
    const std::string& requested_checksum_func_name, std::string* file_checksum,
    std::string* file_checksum_func_name,
    size_t verify_checksums_readahead_size, bool allow_mmap_reads,
<<<<<<< HEAD
    std::shared_ptr<IOTracer>& io_tracer) {
=======
    std::shared_ptr<IOTracer>& io_tracer, RateLimiter* rate_limiter) {
>>>>>>> 51b54092
  if (checksum_factory == nullptr) {
    return IOStatus::InvalidArgument("Checksum factory is invalid");
  }
  assert(file_checksum != nullptr);
  assert(file_checksum_func_name != nullptr);

  FileChecksumGenContext gen_context;
  gen_context.requested_checksum_func_name = requested_checksum_func_name;
  gen_context.file_name = file_path;
  std::unique_ptr<FileChecksumGenerator> checksum_generator =
      checksum_factory->CreateFileChecksumGenerator(gen_context);
  if (checksum_generator == nullptr) {
    std::string msg =
        "Cannot get the file checksum generator based on the requested "
        "checksum function name: " +
        requested_checksum_func_name +
        " from checksum factory: " + checksum_factory->Name();
    return IOStatus::InvalidArgument(msg);
<<<<<<< HEAD
  }

  // For backward compatable, requested_checksum_func_name can be empty.
  // If we give the requested checksum function name, we expect it is the
  // same name of the checksum generator.
  assert(!checksum_generator || requested_checksum_func_name.empty() ||
         requested_checksum_func_name == checksum_generator->Name());

=======
  } else {
    // For backward compatibility and use in file ingestion clients where there
    // is no stored checksum function name, `requested_checksum_func_name` can
    // be empty. If we give the requested checksum function name, we expect it
    // is the same name of the checksum generator.
    if (!requested_checksum_func_name.empty() &&
        checksum_generator->Name() != requested_checksum_func_name) {
      std::string msg = "Expected file checksum generator named '" +
                        requested_checksum_func_name +
                        "', while the factory created one "
                        "named '" +
                        checksum_generator->Name() + "'";
      return IOStatus::InvalidArgument(msg);
    }
  }

>>>>>>> 51b54092
  uint64_t size;
  IOStatus io_s;
  std::unique_ptr<RandomAccessFileReader> reader;
  {
    std::unique_ptr<FSRandomAccessFile> r_file;
    io_s = fs->NewRandomAccessFile(file_path, FileOptions(), &r_file, nullptr);
    if (!io_s.ok()) {
      return io_s;
    }
    io_s = fs->GetFileSize(file_path, IOOptions(), &size, nullptr);
    if (!io_s.ok()) {
      return io_s;
    }
    reader.reset(new RandomAccessFileReader(std::move(r_file), file_path,
                                            nullptr /*Env*/, io_tracer, nullptr,
                                            0, nullptr, rate_limiter));
  }

  // Found that 256 KB readahead size provides the best performance, based on
  // experiments, for auto readahead. Experiment data is in PR #3282.
  size_t default_max_read_ahead_size = 256 * 1024;
  size_t readahead_size = (verify_checksums_readahead_size != 0)
                              ? verify_checksums_readahead_size
                              : default_max_read_ahead_size;

  FilePrefetchBuffer prefetch_buffer(
      reader.get(), readahead_size /* readahead_size */,
      readahead_size /* max_readahead_size */, !allow_mmap_reads /* enable */);

  Slice slice;
  uint64_t offset = 0;
  IOOptions opts;
  while (size > 0) {
    size_t bytes_to_read =
        static_cast<size_t>(std::min(uint64_t{readahead_size}, size));
    if (!prefetch_buffer.TryReadFromCache(opts, offset, bytes_to_read, &slice,
                                          nullptr, false)) {
      return IOStatus::Corruption("file read failed");
    }
    if (slice.size() == 0) {
      return IOStatus::Corruption("file too small");
    }
    checksum_generator->Update(slice.data(), slice.size());
    size -= slice.size();
    offset += slice.size();
  }
  checksum_generator->Finalize();
  *file_checksum = checksum_generator->GetChecksum();
  *file_checksum_func_name = checksum_generator->Name();
  return IOStatus::OK();
}

Status DestroyDir(Env* env, const std::string& dir) {
  Status s;
  if (env->FileExists(dir).IsNotFound()) {
    return s;
  }
  std::vector<std::string> files_in_dir;
  s = env->GetChildren(dir, &files_in_dir);
  if (s.ok()) {
    for (auto& file_in_dir : files_in_dir) {
      std::string path = dir + "/" + file_in_dir;
      bool is_dir = false;
      s = env->IsDirectory(path, &is_dir);
      if (s.ok()) {
        if (is_dir) {
          s = DestroyDir(env, path);
        } else {
          s = env->DeleteFile(path);
        }
      } else if (s.IsNotSupported()) {
        s = Status::OK();
      }
      if (!s.ok()) {
        // IsDirectory, etc. might not report NotFound
        if (s.IsNotFound() || env->FileExists(path).IsNotFound()) {
          // Allow files to be deleted externally
          s = Status::OK();
        } else {
          break;
        }
      }
    }
  }

  if (s.ok()) {
    s = env->DeleteDir(dir);
    // DeleteDir might or might not report NotFound
    if (!s.ok() && (s.IsNotFound() || env->FileExists(dir).IsNotFound())) {
      // Allow to be deleted externally
      s = Status::OK();
    }
  }
  return s;
}

}  // namespace ROCKSDB_NAMESPACE<|MERGE_RESOLUTION|>--- conflicted
+++ resolved
@@ -124,26 +124,17 @@
 }
 
 // requested_checksum_func_name brings the function name of the checksum
-<<<<<<< HEAD
-// generator in checksum_factory. Checksum factories may use or ignore
-// requested_checksum_func_name.
-=======
 // generator in checksum_factory. Empty string is permitted, in which case the
 // name of the generator created by the factory is unchecked. When
 // `requested_checksum_func_name` is non-empty, however, the created generator's
 // name must match it, otherwise an `InvalidArgument` error is returned.
->>>>>>> 51b54092
 IOStatus GenerateOneFileChecksum(
     FileSystem* fs, const std::string& file_path,
     FileChecksumGenFactory* checksum_factory,
     const std::string& requested_checksum_func_name, std::string* file_checksum,
     std::string* file_checksum_func_name,
     size_t verify_checksums_readahead_size, bool allow_mmap_reads,
-<<<<<<< HEAD
-    std::shared_ptr<IOTracer>& io_tracer) {
-=======
     std::shared_ptr<IOTracer>& io_tracer, RateLimiter* rate_limiter) {
->>>>>>> 51b54092
   if (checksum_factory == nullptr) {
     return IOStatus::InvalidArgument("Checksum factory is invalid");
   }
@@ -162,16 +153,6 @@
         requested_checksum_func_name +
         " from checksum factory: " + checksum_factory->Name();
     return IOStatus::InvalidArgument(msg);
-<<<<<<< HEAD
-  }
-
-  // For backward compatable, requested_checksum_func_name can be empty.
-  // If we give the requested checksum function name, we expect it is the
-  // same name of the checksum generator.
-  assert(!checksum_generator || requested_checksum_func_name.empty() ||
-         requested_checksum_func_name == checksum_generator->Name());
-
-=======
   } else {
     // For backward compatibility and use in file ingestion clients where there
     // is no stored checksum function name, `requested_checksum_func_name` can
@@ -188,7 +169,6 @@
     }
   }
 
->>>>>>> 51b54092
   uint64_t size;
   IOStatus io_s;
   std::unique_ptr<RandomAccessFileReader> reader;
