//  Copyright (c) 2011-present, Facebook, Inc.  All rights reserved.
//  This source code is licensed under both the GPLv2 (found in the
//  COPYING file in the root directory) and Apache 2.0 License
//  (found in the LICENSE.Apache file in the root directory).

#pragma once
#include <cassert>
#include <unordered_map>

#include "port/port.h"
#include "rocksdb/file_checksum.h"
#include "rocksdb/status.h"
#include "util/coding.h"
#include "util/crc32c.h"

namespace ROCKSDB_NAMESPACE {

// This is the class to generate the file checksum based on Crc32. It
// will be used as the default checksum method for SST file checksum
class FileChecksumGenCrc32c : public FileChecksumGenerator {
 public:
  FileChecksumGenCrc32c(const FileChecksumGenContext& /*context*/) {
    checksum_ = 0;
  }

  void Update(const char* data, size_t n) override {
    checksum_ = crc32c::Extend(checksum_, data, n);
  }

  void Finalize() override {
    assert(checksum_str_.empty());
    // Store as big endian raw bytes
    PutFixed32(&checksum_str_, EndianSwapValue(checksum_));
  }

  std::string GetChecksum() const override {
    assert(!checksum_str_.empty());
    return checksum_str_;
  }

  const char* Name() const override { return "FileChecksumCrc32c"; }

 private:
  uint32_t checksum_;
  std::string checksum_str_;
};

class FileChecksumGenCrc32cFactory : public FileChecksumGenFactory {
 public:
  std::unique_ptr<FileChecksumGenerator> CreateFileChecksumGenerator(
      const FileChecksumGenContext& context) override {
<<<<<<< HEAD
    return std::unique_ptr<FileChecksumGenerator>(
        new FileChecksumGenCrc32c(context));
=======
    if (context.requested_checksum_func_name.empty() ||
        context.requested_checksum_func_name == "FileChecksumCrc32c") {
      return std::unique_ptr<FileChecksumGenerator>(
          new FileChecksumGenCrc32c(context));
    } else {
      return nullptr;
    }
>>>>>>> ed431616
  }

  const char* Name() const override { return "FileChecksumGenCrc32cFactory"; }
};

// The default implementaion of FileChecksumList
class FileChecksumListImpl : public FileChecksumList {
 public:
  FileChecksumListImpl() {}
  void reset() override;

  size_t size() const override;

  Status GetAllFileChecksums(
      std::vector<uint64_t>* file_numbers, std::vector<std::string>* checksums,
      std::vector<std::string>* checksum_func_names) override;

  Status SearchOneFileChecksum(uint64_t file_number, std::string* checksum,
                               std::string* checksum_func_name) override;

  Status InsertOneFileChecksum(uint64_t file_number,
                               const std::string& checksum,
                               const std::string& checksum_func_name) override;

  Status RemoveOneFileChecksum(uint64_t file_number) override;

 private:
  // Key is the file number, the first portion of the value is checksum, the
  // second portion of the value is checksum function name.
  std::unordered_map<uint64_t, std::pair<std::string, std::string>>
      checksum_map_;
};

// If manifest_file_size < std::numeric_limits<uint64_t>::max(), only use
// that length prefix of the manifest file.
Status GetFileChecksumsFromManifest(Env* src_env, const std::string& abs_path,
                                    uint64_t manifest_file_size,
                                    FileChecksumList* checksum_list);

}  // namespace ROCKSDB_NAMESPACE<|MERGE_RESOLUTION|>--- conflicted
+++ resolved
@@ -49,10 +49,6 @@
  public:
   std::unique_ptr<FileChecksumGenerator> CreateFileChecksumGenerator(
       const FileChecksumGenContext& context) override {
-<<<<<<< HEAD
-    return std::unique_ptr<FileChecksumGenerator>(
-        new FileChecksumGenCrc32c(context));
-=======
     if (context.requested_checksum_func_name.empty() ||
         context.requested_checksum_func_name == "FileChecksumCrc32c") {
       return std::unique_ptr<FileChecksumGenerator>(
@@ -60,7 +56,6 @@
     } else {
       return nullptr;
     }
->>>>>>> ed431616
   }
 
   const char* Name() const override { return "FileChecksumGenCrc32cFactory"; }
