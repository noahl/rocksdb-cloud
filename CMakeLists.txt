--- conflicted
+++ resolved
@@ -183,7 +183,6 @@
   endif()
 endif()
 
-<<<<<<< HEAD
 if(WITH_AWS)
   find_package(AWSSDK REQUIRED COMPONENTS s3 transfer kinesis)
   add_definitions(-DUSE_AWS)
@@ -191,12 +190,8 @@
   list(APPEND THIRDPARTY_LIBS ${AWSSDK_LINK_LIBRARIES})
 endif()
 
-string(TIMESTAMP TS "%Y/%m/%d %H:%M:%S" UTC)
-set(GIT_DATE_TIME "${TS}" CACHE STRING "the time we first built rocksdb")
-=======
 string(TIMESTAMP TS "%Y-%m-%d %H:%M:%S" UTC)
 set(BUILD_DATE "${TS}" CACHE STRING "the time we first built rocksdb")
->>>>>>> 51b54092
 
 find_package(Git)
 
@@ -907,7 +902,6 @@
         utilities/transactions/write_unprepared_txn_db.cc
         utilities/ttl/db_ttl_impl.cc
         utilities/write_batch_with_index/write_batch_with_index.cc
-<<<<<<< HEAD
         utilities/write_batch_with_index/write_batch_with_index_internal.cc
         cloud/aws/aws_env.cc
         cloud/aws/aws_kafka.cc
@@ -927,8 +921,6 @@
         cloud/cloud_file_cache.cc
         db/db_impl/db_impl_remote_compaction.cc
         $<TARGET_OBJECTS:build_version>)
-=======
-        utilities/write_batch_with_index/write_batch_with_index_internal.cc)
 
 list(APPEND SOURCES
   utilities/transactions/lock/range/range_tree/lib/locktree/concurrent_tree.cc
@@ -943,7 +935,6 @@
   utilities/transactions/lock/range/range_tree/lib/standalone_port.cc
   utilities/transactions/lock/range/range_tree/lib/util/dbt.cc
   utilities/transactions/lock/range/range_tree/lib/util/memarena.cc)
->>>>>>> 51b54092
 
 if(HAVE_SSE42 AND NOT MSVC)
   set_source_files_properties(
