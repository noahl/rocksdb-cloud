//  Copyright (c) 2011-present, Facebook, Inc.  All rights reserved.
//  This source code is licensed under both the GPLv2 (found in the
//  COPYING file in the root directory) and Apache 2.0 License
//  (found in the LICENSE.Apache file in the root directory).

#include "db/compaction/compaction_iterator.h"

#include <cinttypes>

#include "db/blob/blob_file_builder.h"
#include "db/snapshot_checker.h"
#include "port/likely.h"
#include "rocksdb/listener.h"
#include "table/internal_iterator.h"
#include "test_util/sync_point.h"

#define DEFINITELY_IN_SNAPSHOT(seq, snapshot)                       \
  ((seq) <= (snapshot) &&                                           \
   (snapshot_checker_ == nullptr ||                                 \
    LIKELY(snapshot_checker_->CheckInSnapshot((seq), (snapshot)) == \
           SnapshotCheckerResult::kInSnapshot)))

#define DEFINITELY_NOT_IN_SNAPSHOT(seq, snapshot)                     \
  ((seq) > (snapshot) ||                                              \
   (snapshot_checker_ != nullptr &&                                   \
    UNLIKELY(snapshot_checker_->CheckInSnapshot((seq), (snapshot)) == \
             SnapshotCheckerResult::kNotInSnapshot)))

#define IN_EARLIEST_SNAPSHOT(seq) \
  ((seq) <= earliest_snapshot_ && \
   (snapshot_checker_ == nullptr || LIKELY(IsInEarliestSnapshot(seq))))

namespace ROCKSDB_NAMESPACE {

CompactionIterator::CompactionIterator(
    InternalIterator* input, const Comparator* cmp, MergeHelper* merge_helper,
    SequenceNumber last_sequence, std::vector<SequenceNumber>* snapshots,
    SequenceNumber earliest_write_conflict_snapshot,
    const SnapshotChecker* snapshot_checker, Env* env,
    bool report_detailed_time, bool expect_valid_internal_key,
    CompactionRangeDelAggregator* range_del_agg,
    BlobFileBuilder* blob_file_builder, bool allow_data_in_errors,
    const Compaction* compaction, const CompactionFilter* compaction_filter,
    const std::atomic<bool>* shutting_down,
    const SequenceNumber preserve_deletes_seqnum,
    const std::atomic<int>* manual_compaction_paused,
    const std::shared_ptr<Logger> info_log)
    : CompactionIterator(
          input, cmp, merge_helper, last_sequence, snapshots,
          earliest_write_conflict_snapshot, snapshot_checker, env,
          report_detailed_time, expect_valid_internal_key, range_del_agg,
          blob_file_builder, allow_data_in_errors,
          std::unique_ptr<CompactionProxy>(
              compaction ? new CompactionProxy(compaction) : nullptr),
          compaction_filter, shutting_down, preserve_deletes_seqnum,
          manual_compaction_paused, info_log) {}

CompactionIterator::CompactionIterator(
    InternalIterator* input, const Comparator* cmp, MergeHelper* merge_helper,
    SequenceNumber /*last_sequence*/, std::vector<SequenceNumber>* snapshots,
    SequenceNumber earliest_write_conflict_snapshot,
    const SnapshotChecker* snapshot_checker, Env* env,
    bool report_detailed_time, bool expect_valid_internal_key,
    CompactionRangeDelAggregator* range_del_agg,
    BlobFileBuilder* blob_file_builder, bool allow_data_in_errors,
    std::unique_ptr<CompactionProxy> compaction,
    const CompactionFilter* compaction_filter,
    const std::atomic<bool>* shutting_down,
    const SequenceNumber preserve_deletes_seqnum,
    const std::atomic<int>* manual_compaction_paused,
    const std::shared_ptr<Logger> info_log)
    : input_(input),
      cmp_(cmp),
      merge_helper_(merge_helper),
      snapshots_(snapshots),
      earliest_write_conflict_snapshot_(earliest_write_conflict_snapshot),
      snapshot_checker_(snapshot_checker),
      env_(env),
      report_detailed_time_(report_detailed_time),
      expect_valid_internal_key_(expect_valid_internal_key),
      range_del_agg_(range_del_agg),
      blob_file_builder_(blob_file_builder),
      compaction_(std::move(compaction)),
      compaction_filter_(compaction_filter),
      shutting_down_(shutting_down),
      manual_compaction_paused_(manual_compaction_paused),
      preserve_deletes_seqnum_(preserve_deletes_seqnum),
      current_user_key_sequence_(0),
      current_user_key_snapshot_(0),
      merge_out_iter_(merge_helper_),
      current_key_committed_(false),
      info_log_(info_log),
      allow_data_in_errors_(allow_data_in_errors) {
  assert(compaction_filter_ == nullptr || compaction_ != nullptr);
  assert(snapshots_ != nullptr);
  bottommost_level_ = compaction_ == nullptr
                          ? false
                          : compaction_->bottommost_level() &&
                                !compaction_->allow_ingest_behind();
  if (compaction_ != nullptr) {
    level_ptrs_ = std::vector<size_t>(compaction_->number_levels(), 0);
  }
  if (snapshots_->size() == 0) {
    // optimize for fast path if there are no snapshots
    visible_at_tip_ = true;
    earliest_snapshot_iter_ = snapshots_->end();
    earliest_snapshot_ = kMaxSequenceNumber;
    latest_snapshot_ = 0;
  } else {
    visible_at_tip_ = false;
    earliest_snapshot_iter_ = snapshots_->begin();
    earliest_snapshot_ = snapshots_->at(0);
    latest_snapshot_ = snapshots_->back();
  }
#ifndef NDEBUG
  // findEarliestVisibleSnapshot assumes this ordering.
  for (size_t i = 1; i < snapshots_->size(); ++i) {
    assert(snapshots_->at(i - 1) < snapshots_->at(i));
  }
#endif
  input_->SetPinnedItersMgr(&pinned_iters_mgr_);
  TEST_SYNC_POINT_CALLBACK("CompactionIterator:AfterInit", compaction_.get());
}

CompactionIterator::~CompactionIterator() {
  // input_ Iteartor lifetime is longer than pinned_iters_mgr_ lifetime
  input_->SetPinnedItersMgr(nullptr);
}

void CompactionIterator::ResetRecordCounts() {
  iter_stats_.num_record_drop_user = 0;
  iter_stats_.num_record_drop_hidden = 0;
  iter_stats_.num_record_drop_obsolete = 0;
  iter_stats_.num_record_drop_range_del = 0;
  iter_stats_.num_range_del_drop_obsolete = 0;
  iter_stats_.num_optimized_del_drop_obsolete = 0;
}

void CompactionIterator::SeekToFirst() {
  NextFromInput();
  PrepareOutput();
}

void CompactionIterator::Next() {
  // If there is a merge output, return it before continuing to process the
  // input.
  if (merge_out_iter_.Valid()) {
    merge_out_iter_.Next();

    // Check if we returned all records of the merge output.
    if (merge_out_iter_.Valid()) {
      key_ = merge_out_iter_.key();
      value_ = merge_out_iter_.value();
      Status s = ParseInternalKey(key_, &ikey_);
      // MergeUntil stops when it encounters a corrupt key and does not
      // include them in the result, so we expect the keys here to be valid.
      assert(s.ok());
      if (!s.ok()) {
        ROCKS_LOG_FATAL(info_log_, "Invalid key (%s) in compaction",
                        key_.ToString(true).c_str());
      }

      // Keep current_key_ in sync.
      current_key_.UpdateInternalKey(ikey_.sequence, ikey_.type);
      key_ = current_key_.GetInternalKey();
      ikey_.user_key = current_key_.GetUserKey();
      valid_ = true;
    } else {
      // We consumed all pinned merge operands, release pinned iterators
      pinned_iters_mgr_.ReleasePinnedData();
      // MergeHelper moves the iterator to the first record after the merged
      // records, so even though we reached the end of the merge output, we do
      // not want to advance the iterator.
      NextFromInput();
    }
  } else {
    // Only advance the input iterator if there is no merge output and the
    // iterator is not already at the next record.
    if (!at_next_) {
      input_->Next();
    }
    NextFromInput();
  }

  if (valid_) {
    // Record that we've outputted a record for the current key.
    has_outputted_key_ = true;
  }

  PrepareOutput();
}

bool CompactionIterator::InvokeFilterIfNeeded(bool* need_skip,
                                              Slice* skip_until) {
  if (compaction_filter_ != nullptr &&
      (ikey_.type == kTypeValue || ikey_.type == kTypeBlobIndex)) {
    // If the user has specified a compaction filter and the sequence
    // number is greater than any external snapshot, then invoke the
    // filter. If the return value of the compaction filter is true,
    // replace the entry with a deletion marker.
    CompactionFilter::Decision filter;
    compaction_filter_value_.clear();
    compaction_filter_skip_until_.Clear();
    CompactionFilter::ValueType value_type =
        ikey_.type == kTypeValue ? CompactionFilter::ValueType::kValue
                                 : CompactionFilter::ValueType::kBlobIndex;
    // Hack: pass internal key to BlobIndexCompactionFilter since it needs
    // to get sequence number.
    Slice& filter_key = ikey_.type == kTypeValue ? ikey_.user_key : key_;
    {
      StopWatchNano timer(env_, report_detailed_time_);
      filter = compaction_filter_->FilterV2(
          compaction_->level(), filter_key, value_type, value_,
          &compaction_filter_value_, compaction_filter_skip_until_.rep());
      iter_stats_.total_filter_time +=
          env_ != nullptr && report_detailed_time_ ? timer.ElapsedNanos() : 0;
    }

    if (filter == CompactionFilter::Decision::kRemoveAndSkipUntil &&
        cmp_->Compare(*compaction_filter_skip_until_.rep(), ikey_.user_key) <=
            0) {
      // Can't skip to a key smaller than the current one.
      // Keep the key as per FilterV2 documentation.
      filter = CompactionFilter::Decision::kKeep;
    }

    if (filter == CompactionFilter::Decision::kRemove) {
      // convert the current key to a delete; key_ is pointing into
      // current_key_ at this point, so updating current_key_ updates key()
      ikey_.type = kTypeDeletion;
      current_key_.UpdateInternalKey(ikey_.sequence, kTypeDeletion);
      // no value associated with delete
      value_.clear();
      iter_stats_.num_record_drop_user++;
    } else if (filter == CompactionFilter::Decision::kChangeValue) {
      if (ikey_.type == kTypeBlobIndex) {
        // value transfer from blob file to inlined data
        ikey_.type = kTypeValue;
        current_key_.UpdateInternalKey(ikey_.sequence, ikey_.type);
      }
      value_ = compaction_filter_value_;
    } else if (filter == CompactionFilter::Decision::kRemoveAndSkipUntil) {
      *need_skip = true;
      compaction_filter_skip_until_.ConvertFromUserKey(kMaxSequenceNumber,
                                                       kValueTypeForSeek);
      *skip_until = compaction_filter_skip_until_.Encode();
    } else if (filter == CompactionFilter::Decision::kChangeBlobIndex) {
      if (ikey_.type == kTypeValue) {
        // value transfer from inlined data to blob file
        ikey_.type = kTypeBlobIndex;
        current_key_.UpdateInternalKey(ikey_.sequence, ikey_.type);
      }
      value_ = compaction_filter_value_;
    } else if (filter == CompactionFilter::Decision::kIOError) {
      status_ =
          Status::IOError("Failed to access blob during compaction filter");
      return false;
    }
  }
  return true;
}

void CompactionIterator::NextFromInput() {
  at_next_ = false;
  valid_ = false;

  while (!valid_ && input_->Valid() && !IsPausingManualCompaction() &&
         !IsShuttingDown()) {
    key_ = input_->key();
    value_ = input_->value();
    iter_stats_.num_input_records++;

<<<<<<< HEAD
    if (!ParseInternalKey(key_, &ikey_)) {
      iter_stats_.num_input_corrupt_records++;
=======
    Status pikStatus = ParseInternalKey(key_, &ikey_);
    if (!pikStatus.ok()) {
      iter_stats_.num_input_corrupt_records++;

>>>>>>> ed431616
      // If `expect_valid_internal_key_` is false, return the corrupted key
      // and let the caller decide what to do with it.
      // TODO(noetzli): We should have a more elegant solution for this.
      if (expect_valid_internal_key_) {
        std::string msg("Corrupted internal key not expected.");
        if (allow_data_in_errors_) {
          msg.append(" Corrupt key: " + ikey_.user_key.ToString(/*hex=*/true) +
                     ". ");
          msg.append("key type: " + std::to_string(ikey_.type) + ".");
          msg.append("seq: " + std::to_string(ikey_.sequence) + ".");
        }
        status_ = Status::Corruption(msg.c_str());
        return;
      }
      key_ = current_key_.SetInternalKey(key_);
      has_current_user_key_ = false;
      current_user_key_sequence_ = kMaxSequenceNumber;
      current_user_key_snapshot_ = 0;
      valid_ = true;
      break;
    }
    TEST_SYNC_POINT_CALLBACK("CompactionIterator:ProcessKV", &ikey_);

    // Update input statistics
    if (ikey_.type == kTypeDeletion || ikey_.type == kTypeSingleDeletion) {
      iter_stats_.num_input_deletion_records++;
    }
    iter_stats_.total_input_raw_key_bytes += key_.size();
    iter_stats_.total_input_raw_value_bytes += value_.size();

    // If need_skip is true, we should seek the input iterator
    // to internal key skip_until and continue from there.
    bool need_skip = false;
    // Points either into compaction_filter_skip_until_ or into
    // merge_helper_->compaction_filter_skip_until_.
    Slice skip_until;

    // Check whether the user key changed. After this if statement current_key_
    // is a copy of the current input key (maybe converted to a delete by the
    // compaction filter). ikey_.user_key is pointing to the copy.
    if (!has_current_user_key_ ||
        !cmp_->Equal(ikey_.user_key, current_user_key_)) {
      // First occurrence of this user key
      // Copy key for output
      key_ = current_key_.SetInternalKey(key_, &ikey_);
      current_user_key_ = ikey_.user_key;
      has_current_user_key_ = true;
      has_outputted_key_ = false;
      current_user_key_sequence_ = kMaxSequenceNumber;
      current_user_key_snapshot_ = 0;
      current_key_committed_ = KeyCommitted(ikey_.sequence);

      // Apply the compaction filter to the first committed version of the user
      // key.
      if (current_key_committed_ &&
          !InvokeFilterIfNeeded(&need_skip, &skip_until)) {
        break;
      }
    } else {
      // Update the current key to reflect the new sequence number/type without
      // copying the user key.
      // TODO(rven): Compaction filter does not process keys in this path
      // Need to have the compaction filter process multiple versions
      // if we have versions on both sides of a snapshot
      current_key_.UpdateInternalKey(ikey_.sequence, ikey_.type);
      key_ = current_key_.GetInternalKey();
      ikey_.user_key = current_key_.GetUserKey();

      // Note that newer version of a key is ordered before older versions. If a
      // newer version of a key is committed, so as the older version. No need
      // to query snapshot_checker_ in that case.
      if (UNLIKELY(!current_key_committed_)) {
        assert(snapshot_checker_ != nullptr);
        current_key_committed_ = KeyCommitted(ikey_.sequence);
        // Apply the compaction filter to the first committed version of the
        // user key.
        if (current_key_committed_ &&
            !InvokeFilterIfNeeded(&need_skip, &skip_until)) {
          break;
        }
      }
    }

    if (UNLIKELY(!current_key_committed_)) {
      assert(snapshot_checker_ != nullptr);
      valid_ = true;
      break;
    }

    // If there are no snapshots, then this kv affect visibility at tip.
    // Otherwise, search though all existing snapshots to find the earliest
    // snapshot that is affected by this kv.
    SequenceNumber last_sequence = current_user_key_sequence_;
    current_user_key_sequence_ = ikey_.sequence;
    SequenceNumber last_snapshot = current_user_key_snapshot_;
    SequenceNumber prev_snapshot = 0;  // 0 means no previous snapshot
    current_user_key_snapshot_ =
        visible_at_tip_
            ? earliest_snapshot_
            : findEarliestVisibleSnapshot(ikey_.sequence, &prev_snapshot);

    if (need_skip) {
      // This case is handled below.
    } else if (clear_and_output_next_key_) {
      // In the previous iteration we encountered a single delete that we could
      // not compact out.  We will keep this Put, but can drop it's data.
      // (See Optimization 3, below.)
      assert(ikey_.type == kTypeValue);
      if (ikey_.type != kTypeValue) {
        ROCKS_LOG_FATAL(info_log_,
                        "Unexpected key type %d for compaction output",
                        ikey_.type);
      }
      assert(current_user_key_snapshot_ == last_snapshot);
      if (current_user_key_snapshot_ != last_snapshot) {
        ROCKS_LOG_FATAL(info_log_,
                        "current_user_key_snapshot_ (%" PRIu64
                        ") != last_snapshot (%" PRIu64 ")",
                        current_user_key_snapshot_, last_snapshot);
      }

      value_.clear();
      valid_ = true;
      clear_and_output_next_key_ = false;
    } else if (ikey_.type == kTypeSingleDeletion) {
      // We can compact out a SingleDelete if:
      // 1) We encounter the corresponding PUT -OR- we know that this key
      //    doesn't appear past this output level
      // =AND=
      // 2) We've already returned a record in this snapshot -OR-
      //    there are no earlier earliest_write_conflict_snapshot.
      //
      // Rule 1 is needed for SingleDelete correctness.  Rule 2 is needed to
      // allow Transactions to do write-conflict checking (if we compacted away
      // all keys, then we wouldn't know that a write happened in this
      // snapshot).  If there is no earlier snapshot, then we know that there
      // are no active transactions that need to know about any writes.
      //
      // Optimization 3:
      // If we encounter a SingleDelete followed by a PUT and Rule 2 is NOT
      // true, then we must output a SingleDelete.  In this case, we will decide
      // to also output the PUT.  While we are compacting less by outputting the
      // PUT now, hopefully this will lead to better compaction in the future
      // when Rule 2 is later true (Ie, We are hoping we can later compact out
      // both the SingleDelete and the Put, while we couldn't if we only
      // outputted the SingleDelete now).
      // In this case, we can save space by removing the PUT's value as it will
      // never be read.
      //
      // Deletes and Merges are not supported on the same key that has a
      // SingleDelete as it is not possible to correctly do any partial
      // compaction of such a combination of operations.  The result of mixing
      // those operations for a given key is documented as being undefined.  So
      // we can choose how to handle such a combinations of operations.  We will
      // try to compact out as much as we can in these cases.
      // We will report counts on these anomalous cases.

      // The easiest way to process a SingleDelete during iteration is to peek
      // ahead at the next key.
      ParsedInternalKey next_ikey;
      input_->Next();

      // Check whether the next key exists, is not corrupt, and is the same key
      // as the single delete.
      if (input_->Valid() &&
          ParseInternalKey(input_->key(), &next_ikey) == Status::OK() &&
          cmp_->Equal(ikey_.user_key, next_ikey.user_key)) {
        // Check whether the next key belongs to the same snapshot as the
        // SingleDelete.
        if (prev_snapshot == 0 ||
            DEFINITELY_NOT_IN_SNAPSHOT(next_ikey.sequence, prev_snapshot)) {
          if (next_ikey.type == kTypeSingleDeletion) {
            // We encountered two SingleDeletes in a row.  This could be due to
            // unexpected user input.
            // Skip the first SingleDelete and let the next iteration decide how
            // to handle the second SingleDelete

            // First SingleDelete has been skipped since we already called
            // input_->Next().
            ++iter_stats_.num_record_drop_obsolete;
            ++iter_stats_.num_single_del_mismatch;
          } else if (has_outputted_key_ ||
                     DEFINITELY_IN_SNAPSHOT(
                         ikey_.sequence, earliest_write_conflict_snapshot_)) {
            // Found a matching value, we can drop the single delete and the
            // value.  It is safe to drop both records since we've already
            // outputted a key in this snapshot, or there is no earlier
            // snapshot (Rule 2 above).

            // Note: it doesn't matter whether the second key is a Put or if it
            // is an unexpected Merge or Delete.  We will compact it out
            // either way. We will maintain counts of how many mismatches
            // happened
            if (next_ikey.type != kTypeValue &&
                next_ikey.type != kTypeBlobIndex) {
              ++iter_stats_.num_single_del_mismatch;
            }

            ++iter_stats_.num_record_drop_hidden;
            ++iter_stats_.num_record_drop_obsolete;
            // Already called input_->Next() once.  Call it a second time to
            // skip past the second key.
            input_->Next();
          } else {
            // Found a matching value, but we cannot drop both keys since
            // there is an earlier snapshot and we need to leave behind a record
            // to know that a write happened in this snapshot (Rule 2 above).
            // Clear the value and output the SingleDelete. (The value will be
            // outputted on the next iteration.)

            // Setting valid_ to true will output the current SingleDelete
            valid_ = true;

            // Set up the Put to be outputted in the next iteration.
            // (Optimization 3).
            clear_and_output_next_key_ = true;
          }
        } else {
          // We hit the next snapshot without hitting a put, so the iterator
          // returns the single delete.
          valid_ = true;
        }
      } else {
        // We are at the end of the input, could not parse the next key, or hit
        // a different key. The iterator returns the single delete if the key
        // possibly exists beyond the current output level.  We set
        // has_current_user_key to false so that if the iterator is at the next
        // key, we do not compare it again against the previous key at the next
        // iteration. If the next key is corrupt, we return before the
        // comparison, so the value of has_current_user_key does not matter.
        has_current_user_key_ = false;
        if (compaction_ != nullptr && IN_EARLIEST_SNAPSHOT(ikey_.sequence) &&
            compaction_->KeyNotExistsBeyondOutputLevel(ikey_.user_key,
                                                       &level_ptrs_)) {
          // Key doesn't exist outside of this range.
          // Can compact out this SingleDelete.
          ++iter_stats_.num_record_drop_obsolete;
          ++iter_stats_.num_single_del_fallthru;
          if (!bottommost_level_) {
            ++iter_stats_.num_optimized_del_drop_obsolete;
          }
        } else {
          // Output SingleDelete
          valid_ = true;
        }
      }

      if (valid_) {
        at_next_ = true;
      }
    } else if (last_snapshot == current_user_key_snapshot_ ||
               (last_snapshot > 0 &&
                last_snapshot < current_user_key_snapshot_)) {
      // If the earliest snapshot is which this key is visible in
      // is the same as the visibility of a previous instance of the
      // same key, then this kv is not visible in any snapshot.
      // Hidden by an newer entry for same user key
      //
      // Note: Dropping this key will not affect TransactionDB write-conflict
      // checking since there has already been a record returned for this key
      // in this snapshot.
      assert(last_sequence >= current_user_key_sequence_);
      if (last_sequence < current_user_key_sequence_) {
        ROCKS_LOG_FATAL(info_log_,
                        "last_sequence (%" PRIu64
                        ") < current_user_key_sequence_ (%" PRIu64 ")",
                        last_sequence, current_user_key_sequence_);
      }

      ++iter_stats_.num_record_drop_hidden;  // (A)
      input_->Next();
    } else if (compaction_ != nullptr && ikey_.type == kTypeDeletion &&
               IN_EARLIEST_SNAPSHOT(ikey_.sequence) &&
               ikeyNotNeededForIncrementalSnapshot() &&
               compaction_->KeyNotExistsBeyondOutputLevel(ikey_.user_key,
                                                          &level_ptrs_)) {
      // TODO(noetzli): This is the only place where we use compaction_
      // (besides the constructor). We should probably get rid of this
      // dependency and find a way to do similar filtering during flushes.
      //
      // For this user key:
      // (1) there is no data in higher levels
      // (2) data in lower levels will have larger sequence numbers
      // (3) data in layers that are being compacted here and have
      //     smaller sequence numbers will be dropped in the next
      //     few iterations of this loop (by rule (A) above).
      // Therefore this deletion marker is obsolete and can be dropped.
      //
      // Note:  Dropping this Delete will not affect TransactionDB
      // write-conflict checking since it is earlier than any snapshot.
      //
      // It seems that we can also drop deletion later than earliest snapshot
      // given that:
      // (1) The deletion is earlier than earliest_write_conflict_snapshot, and
      // (2) No value exist earlier than the deletion.
      ++iter_stats_.num_record_drop_obsolete;
      if (!bottommost_level_) {
        ++iter_stats_.num_optimized_del_drop_obsolete;
      }
      input_->Next();
    } else if ((ikey_.type == kTypeDeletion) && bottommost_level_ &&
               ikeyNotNeededForIncrementalSnapshot()) {
      // Handle the case where we have a delete key at the bottom most level
      // We can skip outputting the key iff there are no subsequent puts for this
      // key
      assert(!compaction_ || compaction_->KeyNotExistsBeyondOutputLevel(
                                 ikey_.user_key, &level_ptrs_));
      ParsedInternalKey next_ikey;
      input_->Next();
      // Skip over all versions of this key that happen to occur in the same snapshot
      // range as the delete
      while (!IsPausingManualCompaction() && !IsShuttingDown() &&
             input_->Valid() &&
             (ParseInternalKey(input_->key(), &next_ikey) == Status::OK()) &&
             cmp_->Equal(ikey_.user_key, next_ikey.user_key) &&
             (prev_snapshot == 0 ||
              DEFINITELY_NOT_IN_SNAPSHOT(next_ikey.sequence, prev_snapshot))) {
        input_->Next();
      }
      // If you find you still need to output a row with this key, we need to output the
      // delete too
      if (input_->Valid() &&
          (ParseInternalKey(input_->key(), &next_ikey) == Status::OK()) &&
          cmp_->Equal(ikey_.user_key, next_ikey.user_key)) {
        valid_ = true;
        at_next_ = true;
      }
    } else if (ikey_.type == kTypeMerge) {
      if (!merge_helper_->HasOperator()) {
        status_ = Status::InvalidArgument(
            "merge_operator is not properly initialized.");
        return;
      }

      pinned_iters_mgr_.StartPinning();
      // We know the merge type entry is not hidden, otherwise we would
      // have hit (A)
      // We encapsulate the merge related state machine in a different
      // object to minimize change to the existing flow.
      Status s = merge_helper_->MergeUntil(input_, range_del_agg_,
                                           prev_snapshot, bottommost_level_);
      merge_out_iter_.SeekToFirst();

      if (!s.ok() && !s.IsMergeInProgress()) {
        status_ = s;
        return;
      } else if (merge_out_iter_.Valid()) {
        // NOTE: key, value, and ikey_ refer to old entries.
        //       These will be correctly set below.
        key_ = merge_out_iter_.key();
        value_ = merge_out_iter_.value();
        pikStatus = ParseInternalKey(key_, &ikey_);
        // MergeUntil stops when it encounters a corrupt key and does not
        // include them in the result, so we expect the keys here to valid.
        assert(pikStatus.ok());
        if (!pikStatus.ok()) {
          ROCKS_LOG_FATAL(info_log_, "Invalid key (%s) in compaction",
                          key_.ToString(true).c_str());
        }
        // Keep current_key_ in sync.
        current_key_.UpdateInternalKey(ikey_.sequence, ikey_.type);
        key_ = current_key_.GetInternalKey();
        ikey_.user_key = current_key_.GetUserKey();
        valid_ = true;
      } else {
        // all merge operands were filtered out. reset the user key, since the
        // batch consumed by the merge operator should not shadow any keys
        // coming after the merges
        has_current_user_key_ = false;
        pinned_iters_mgr_.ReleasePinnedData();

        if (merge_helper_->FilteredUntil(&skip_until)) {
          need_skip = true;
        }
      }
    } else {
      // 1. new user key -OR-
      // 2. different snapshot stripe
      bool should_delete = range_del_agg_->ShouldDelete(
          key_, RangeDelPositioningMode::kForwardTraversal);
      if (should_delete) {
        ++iter_stats_.num_record_drop_hidden;
        ++iter_stats_.num_record_drop_range_del;
        input_->Next();
      } else {
        valid_ = true;
      }
    }

    if (need_skip) {
      input_->Seek(skip_until);
    }
  }

  if (!valid_ && IsShuttingDown()) {
    status_ = Status::ShutdownInProgress();
  }

  if (IsPausingManualCompaction()) {
    status_ = Status::Incomplete(Status::SubCode::kManualCompactionPaused);
  }
}

void CompactionIterator::PrepareOutput() {
  if (valid_) {
    if (ikey_.type == kTypeValue) {
      if (blob_file_builder_) {
        blob_index_.clear();
        const Status s =
            blob_file_builder_->Add(user_key(), value_, &blob_index_);

        if (!s.ok()) {
          status_ = s;
          valid_ = false;
        } else if (!blob_index_.empty()) {
          value_ = blob_index_;
          ikey_.type = kTypeBlobIndex;
          current_key_.UpdateInternalKey(ikey_.sequence, ikey_.type);
        }
      }
    } else if (ikey_.type == kTypeBlobIndex) {
      if (compaction_filter_) {
        const auto blob_decision = compaction_filter_->PrepareBlobOutput(
            user_key(), value_, &compaction_filter_value_);

        if (blob_decision == CompactionFilter::BlobDecision::kCorruption) {
          status_ = Status::Corruption(
              "Corrupted blob reference encountered during GC");
          valid_ = false;
        } else if (blob_decision == CompactionFilter::BlobDecision::kIOError) {
          status_ = Status::IOError("Could not relocate blob during GC");
          valid_ = false;
        } else if (blob_decision ==
                   CompactionFilter::BlobDecision::kChangeValue) {
          value_ = compaction_filter_value_;
        }
      }
    }

    // Zeroing out the sequence number leads to better compression.
    // If this is the bottommost level (no files in lower levels)
    // and the earliest snapshot is larger than this seqno
    // and the userkey differs from the last userkey in compaction
    // then we can squash the seqno to zero.
    //
    // This is safe for TransactionDB write-conflict checking since transactions
    // only care about sequence number larger than any active snapshots.
    //
    // Can we do the same for levels above bottom level as long as
    // KeyNotExistsBeyondOutputLevel() return true?
    if (valid_ && compaction_ != nullptr &&
        !compaction_->allow_ingest_behind() &&
        ikeyNotNeededForIncrementalSnapshot() && bottommost_level_ &&
        IN_EARLIEST_SNAPSHOT(ikey_.sequence) && ikey_.type != kTypeMerge) {
      assert(ikey_.type != kTypeDeletion && ikey_.type != kTypeSingleDeletion);
      if (ikey_.type == kTypeDeletion || ikey_.type == kTypeSingleDeletion) {
        ROCKS_LOG_FATAL(info_log_,
                        "Unexpected key type %d for seq-zero optimization",
                        ikey_.type);
      }
      ikey_.sequence = 0;
      current_key_.UpdateInternalKey(0, ikey_.type);
    }
  }
}

inline SequenceNumber CompactionIterator::findEarliestVisibleSnapshot(
    SequenceNumber in, SequenceNumber* prev_snapshot) {
  assert(snapshots_->size());
  if (snapshots_->size() == 0) {
    ROCKS_LOG_FATAL(info_log_,
                    "No snapshot left in findEarliestVisibleSnapshot");
  }
  auto snapshots_iter = std::lower_bound(
      snapshots_->begin(), snapshots_->end(), in);
  if (snapshots_iter == snapshots_->begin()) {
    *prev_snapshot = 0;
  } else {
    *prev_snapshot = *std::prev(snapshots_iter);
    assert(*prev_snapshot < in);
    if (*prev_snapshot >= in) {
      ROCKS_LOG_FATAL(info_log_,
                      "*prev_snapshot >= in in findEarliestVisibleSnapshot");
    }
  }
  if (snapshot_checker_ == nullptr) {
    return snapshots_iter != snapshots_->end()
      ? *snapshots_iter : kMaxSequenceNumber;
  }
  bool has_released_snapshot = !released_snapshots_.empty();
  for (; snapshots_iter != snapshots_->end(); ++snapshots_iter) {
    auto cur = *snapshots_iter;
    assert(in <= cur);
    if (in > cur) {
      ROCKS_LOG_FATAL(info_log_, "in > cur in findEarliestVisibleSnapshot");
    }
    // Skip if cur is in released_snapshots.
    if (has_released_snapshot && released_snapshots_.count(cur) > 0) {
      continue;
    }
    auto res = snapshot_checker_->CheckInSnapshot(in, cur);
    if (res == SnapshotCheckerResult::kInSnapshot) {
      return cur;
    } else if (res == SnapshotCheckerResult::kSnapshotReleased) {
      released_snapshots_.insert(cur);
    }
    *prev_snapshot = cur;
  }
  return kMaxSequenceNumber;
}

// used in 2 places - prevents deletion markers to be dropped if they may be
// needed and disables seqnum zero-out in PrepareOutput for recent keys.
inline bool CompactionIterator::ikeyNotNeededForIncrementalSnapshot() {
  return (!compaction_->preserve_deletes()) ||
         (ikey_.sequence < preserve_deletes_seqnum_);
}

bool CompactionIterator::IsInEarliestSnapshot(SequenceNumber sequence) {
  assert(snapshot_checker_ != nullptr);
  bool pre_condition = (earliest_snapshot_ == kMaxSequenceNumber ||
                        (earliest_snapshot_iter_ != snapshots_->end() &&
                         *earliest_snapshot_iter_ == earliest_snapshot_));
  assert(pre_condition);
  if (!pre_condition) {
    ROCKS_LOG_FATAL(info_log_,
                    "Pre-Condition is not hold in IsInEarliestSnapshot");
  }
  auto in_snapshot =
      snapshot_checker_->CheckInSnapshot(sequence, earliest_snapshot_);
  while (UNLIKELY(in_snapshot == SnapshotCheckerResult::kSnapshotReleased)) {
    // Avoid the the current earliest_snapshot_ being return as
    // earliest visible snapshot for the next value. So if a value's sequence
    // is zero-ed out by PrepareOutput(), the next value will be compact out.
    released_snapshots_.insert(earliest_snapshot_);
    earliest_snapshot_iter_++;

    if (earliest_snapshot_iter_ == snapshots_->end()) {
      earliest_snapshot_ = kMaxSequenceNumber;
    } else {
      earliest_snapshot_ = *earliest_snapshot_iter_;
    }
    in_snapshot =
        snapshot_checker_->CheckInSnapshot(sequence, earliest_snapshot_);
  }
  assert(in_snapshot != SnapshotCheckerResult::kSnapshotReleased);
  if (in_snapshot == SnapshotCheckerResult::kSnapshotReleased) {
    ROCKS_LOG_FATAL(info_log_,
                    "Unexpected released snapshot in IsInEarliestSnapshot");
  }
  return in_snapshot == SnapshotCheckerResult::kInSnapshot;
}

}  // namespace ROCKSDB_NAMESPACE<|MERGE_RESOLUTION|>--- conflicted
+++ resolved
@@ -270,15 +270,10 @@
     value_ = input_->value();
     iter_stats_.num_input_records++;
 
-<<<<<<< HEAD
-    if (!ParseInternalKey(key_, &ikey_)) {
-      iter_stats_.num_input_corrupt_records++;
-=======
     Status pikStatus = ParseInternalKey(key_, &ikey_);
     if (!pikStatus.ok()) {
       iter_stats_.num_input_corrupt_records++;
 
->>>>>>> ed431616
       // If `expect_valid_internal_key_` is false, return the corrupted key
       // and let the caller decide what to do with it.
       // TODO(noetzli): We should have a more elegant solution for this.
