--- conflicted
+++ resolved
@@ -58,11 +58,7 @@
   // Job id == 0 means that this is not our background process, but rather
   // user thread
   JobContext job_context(0);
-<<<<<<< HEAD
-  bool file_deletion_enabled = false;
-=======
   int saved_counter;  // initialize on all paths
->>>>>>> ed431616
   {
     InstrumentedMutexLock l(&mutex_);
     if (force) {
@@ -71,22 +67,13 @@
     } else if (disable_delete_obsolete_files_ > 0) {
       --disable_delete_obsolete_files_;
     }
-<<<<<<< HEAD
-    if (disable_delete_obsolete_files_ == 0) {
-      file_deletion_enabled = true;
-=======
     saved_counter = disable_delete_obsolete_files_;
     if (saved_counter == 0) {
->>>>>>> ed431616
       FindObsoleteFiles(&job_context, true);
       bg_cv_.SignalAll();
     }
   }
-<<<<<<< HEAD
-  if (file_deletion_enabled) {
-=======
   if (saved_counter == 0) {
->>>>>>> ed431616
     ROCKS_LOG_INFO(immutable_db_options_.info_log, "File Deletions Enabled");
     if (job_context.HaveSomethingToDelete()) {
       PurgeObsoleteFiles(job_context);
@@ -94,11 +81,7 @@
   } else {
     ROCKS_LOG_WARN(immutable_db_options_.info_log,
                    "File Deletions Enable, but not really enabled. Counter: %d",
-<<<<<<< HEAD
-                   disable_delete_obsolete_files_);
-=======
                    saved_counter);
->>>>>>> ed431616
   }
   job_context.Clean();
   LogFlush(immutable_db_options_.info_log);
@@ -779,11 +762,6 @@
   uint64_t next_file_number = versions_->current_next_file_number();
   uint64_t largest_file_number = next_file_number;
   std::set<std::string> files_to_delete;
-<<<<<<< HEAD
-  for (const auto& path : paths) {
-    std::vector<std::string> files;
-    env_->GetChildren(path, &files);
-=======
   Status s;
   for (const auto& path : paths) {
     std::vector<std::string> files;
@@ -791,7 +769,6 @@
     if (!s.ok()) {
       break;
     }
->>>>>>> ed431616
     for (const auto& fname : files) {
       uint64_t number = 0;
       FileType type;
@@ -807,13 +784,10 @@
       }
     }
   }
-<<<<<<< HEAD
-=======
   if (!s.ok()) {
     return s;
   }
 
->>>>>>> ed431616
   if (largest_file_number > next_file_number) {
     versions_->next_file_number_.store(largest_file_number + 1);
   }
@@ -825,11 +799,7 @@
   assert(default_cfd);
   // Even if new_descriptor_log is false, we will still switch to a new
   // MANIFEST and update CURRENT file, since this is in recovery.
-<<<<<<< HEAD
-  Status s = versions_->LogAndApply(
-=======
   s = versions_->LogAndApply(
->>>>>>> ed431616
       default_cfd, *default_cfd->GetLatestMutableCFOptions(), &edit, &mutex_,
       directories_.GetDbDir(), /*new_descriptor_log*/ false);
   if (!s.ok()) {
