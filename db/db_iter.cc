--- conflicted
+++ resolved
@@ -46,243 +46,6 @@
 }
 #endif
 
-<<<<<<< HEAD
-// Memtables and sstables that make the DB representation contain
-// (userkey,seq,type) => uservalue entries.  DBIter
-// combines multiple entries for the same userkey found in the DB
-// representation into a single entry while accounting for sequence
-// numbers, deletion markers, overwrites, etc.
-class DBIter final: public Iterator {
- public:
-  // The following is grossly complicated. TODO: clean it up
-  // Which direction is the iterator currently moving?
-  // (1) When moving forward:
-  //   (1a) if current_entry_is_merged_ = false, the internal iterator is
-  //        positioned at the exact entry that yields this->key(), this->value()
-  //   (1b) if current_entry_is_merged_ = true, the internal iterator is
-  //        positioned immediately after the last entry that contributed to the
-  //        current this->value(). That entry may or may not have key equal to
-  //        this->key().
-  // (2) When moving backwards, the internal iterator is positioned
-  //     just before all entries whose user key == this->key().
-  enum Direction {
-    kForward,
-    kReverse
-  };
-
-  // LocalStatistics contain Statistics counters that will be aggregated per
-  // each iterator instance and then will be sent to the global statistics when
-  // the iterator is destroyed.
-  //
-  // The purpose of this approach is to avoid perf regression happening
-  // when multiple threads bump the atomic counters from a DBIter::Next().
-  struct LocalStatistics {
-    explicit LocalStatistics() { ResetCounters(); }
-
-    void ResetCounters() {
-      next_count_ = 0;
-      next_found_count_ = 0;
-      prev_count_ = 0;
-      prev_found_count_ = 0;
-      bytes_read_ = 0;
-      skip_count_ = 0;
-    }
-
-    void BumpGlobalStatistics(Statistics* global_statistics) {
-      RecordTick(global_statistics, NUMBER_DB_NEXT, next_count_);
-      RecordTick(global_statistics, NUMBER_DB_NEXT_FOUND, next_found_count_);
-      RecordTick(global_statistics, NUMBER_DB_PREV, prev_count_);
-      RecordTick(global_statistics, NUMBER_DB_PREV_FOUND, prev_found_count_);
-      RecordTick(global_statistics, ITER_BYTES_READ, bytes_read_);
-      RecordTick(global_statistics, NUMBER_ITER_SKIP, skip_count_);
-      PERF_COUNTER_ADD(iter_read_bytes, bytes_read_);
-      ResetCounters();
-    }
-
-    // Map to Tickers::NUMBER_DB_NEXT
-    uint64_t next_count_;
-    // Map to Tickers::NUMBER_DB_NEXT_FOUND
-    uint64_t next_found_count_;
-    // Map to Tickers::NUMBER_DB_PREV
-    uint64_t prev_count_;
-    // Map to Tickers::NUMBER_DB_PREV_FOUND
-    uint64_t prev_found_count_;
-    // Map to Tickers::ITER_BYTES_READ
-    uint64_t bytes_read_;
-    // Map to Tickers::NUMBER_ITER_SKIP
-    uint64_t skip_count_;
-  };
-
-  DBIter(Env* _env, const ReadOptions& read_options,
-         const ImmutableCFOptions& cf_options,
-         const MutableCFOptions& mutable_cf_options, const Comparator* cmp,
-         InternalIterator* iter, SequenceNumber s, bool arena_mode,
-         uint64_t max_sequential_skip_in_iterations,
-         ReadCallback* read_callback, DBImpl* db_impl, ColumnFamilyData* cfd,
-         bool allow_blob)
-      : arena_mode_(arena_mode),
-        env_(_env),
-        logger_(cf_options.info_log),
-        user_comparator_(cmp),
-        merge_operator_(cf_options.merge_operator),
-        iter_(iter),
-        sequence_(s),
-        direction_(kForward),
-        valid_(false),
-        current_entry_is_merged_(false),
-        statistics_(cf_options.statistics),
-        num_internal_keys_skipped_(0),
-        iterate_lower_bound_(read_options.iterate_lower_bound),
-        iterate_upper_bound_(read_options.iterate_upper_bound),
-        prefix_same_as_start_(read_options.prefix_same_as_start),
-        pin_thru_lifetime_(read_options.pin_data),
-        total_order_seek_(read_options.total_order_seek),
-        range_del_agg_(&cf_options.internal_comparator, s),
-        read_callback_(read_callback),
-        db_impl_(db_impl),
-        cfd_(cfd),
-        allow_blob_(allow_blob),
-        is_blob_(false),
-        start_seqnum_(read_options.iter_start_seqnum) {
-    RecordTick(statistics_, NO_ITERATOR_CREATED);
-    prefix_extractor_ = mutable_cf_options.prefix_extractor.get();
-    max_skip_ = max_sequential_skip_in_iterations;
-    max_skippable_internal_keys_ = read_options.max_skippable_internal_keys;
-    if (pin_thru_lifetime_) {
-      pinned_iters_mgr_.StartPinning();
-    }
-    if (iter_) {
-      iter_->SetPinnedItersMgr(&pinned_iters_mgr_);
-    }
-  }
-  virtual ~DBIter() {
-    // Release pinned data if any
-    if (pinned_iters_mgr_.PinningEnabled()) {
-      pinned_iters_mgr_.ReleasePinnedData();
-    }
-    RecordTick(statistics_, NO_ITERATOR_DELETED);
-    ResetInternalKeysSkippedCounter();
-    local_stats_.BumpGlobalStatistics(statistics_);
-    if (!arena_mode_) {
-      delete iter_;
-    } else {
-      iter_->~InternalIterator();
-    }
-  }
-  virtual void SetIter(InternalIterator* iter) {
-    assert(iter_ == nullptr);
-    iter_ = iter;
-    iter_->SetPinnedItersMgr(&pinned_iters_mgr_);
-  }
-  virtual ReadRangeDelAggregator* GetRangeDelAggregator() {
-    return &range_del_agg_;
-  }
-
-  virtual bool Valid() const override { return valid_; }
-  virtual Slice key() const override {
-    assert(valid_);
-    if(start_seqnum_ > 0) {
-      return saved_key_.GetInternalKey();
-    } else {
-      return saved_key_.GetUserKey();
-    }
-
-  }
-  virtual Slice value() const override {
-    assert(valid_);
-    if (current_entry_is_merged_) {
-      // If pinned_value_ is set then the result of merge operator is one of
-      // the merge operands and we should return it.
-      return pinned_value_.data() ? pinned_value_ : saved_value_;
-    } else if (direction_ == kReverse) {
-      return pinned_value_;
-    } else {
-      return iter_->value();
-    }
-  }
-  virtual Status status() const override {
-    if (status_.ok()) {
-      return iter_->status();
-    } else {
-      assert(!valid_);
-      return status_;
-    }
-  }
-  bool IsBlob() const {
-    assert(valid_ && (allow_blob_ || !is_blob_));
-    return is_blob_;
-  }
-
-  virtual Status GetProperty(std::string prop_name,
-                             std::string* prop) override {
-    if (prop == nullptr) {
-      return Status::InvalidArgument("prop is nullptr");
-    }
-    if (prop_name == "rocksdb.iterator.super-version-number") {
-      // First try to pass the value returned from inner iterator.
-      return iter_->GetProperty(prop_name, prop);
-    } else if (prop_name == "rocksdb.iterator.is-key-pinned") {
-      if (valid_) {
-        *prop = (pin_thru_lifetime_ && saved_key_.IsKeyPinned()) ? "1" : "0";
-      } else {
-        *prop = "Iterator is not valid.";
-      }
-      return Status::OK();
-    } else if (prop_name == "rocksdb.iterator.internal-key") {
-      *prop = saved_key_.GetUserKey().ToString();
-      return Status::OK();
-    }
-    return Status::InvalidArgument("Unidentified property.");
-  }
-
-  virtual void Next() override;
-  virtual void Prev() override;
-  virtual void Seek(const Slice& target) override;
-  virtual void SeekForPrev(const Slice& target) override;
-  virtual void SeekToFirst() override;
-  virtual void SeekToLast() override;
-  Env* env() { return env_; }
-  void set_sequence(uint64_t s) { sequence_ = s; }
-  void set_valid(bool v) { valid_ = v; }
-
- private:
-  // For all methods in this block:
-  // PRE: iter_->Valid() && status_.ok()
-  // Return false if there was an error, and status() is non-ok, valid_ = false;
-  // in this case callers would usually stop what they were doing and return.
-  bool ReverseToForward();
-  bool ReverseToBackward();
-  bool FindValueForCurrentKey();
-  bool FindValueForCurrentKeyUsingSeek();
-  bool FindUserKeyBeforeSavedKey();
-  inline bool FindNextUserEntry(bool skipping, bool prefix_check);
-  bool FindNextUserEntryInternal(bool skipping, bool prefix_check);
-  bool ParseKey(ParsedInternalKey* key);
-  bool MergeValuesNewToOld();
-
-  void PrevInternal();
-  bool TooManyInternalKeysSkipped(bool increment = true);
-  bool IsVisible(SequenceNumber sequence);
-
-  // CanReseekToSkip() returns whether the iterator can use the optimization
-  // where it reseek by sequence number to get the next key when there are too
-  // many versions. This is disabled for write unprepared because seeking to
-  // sequence number does not guarantee that it is visible.
-  inline bool CanReseekToSkip();
-
-  // MaxVisibleSequenceNumber() returns the maximum visible sequence number
-  // for this snapshot. This sequence number may be greater than snapshot
-  // seqno because uncommitted data written to DB for write unprepared will
-  // have a higher sequence number.
-  inline SequenceNumber MaxVisibleSequenceNumber();
-
-  // Temporarily pin the blocks that we encounter until ReleaseTempPinnedData()
-  // is called
-  void TempPinData() {
-    if (!pin_thru_lifetime_) {
-      pinned_iters_mgr_.StartPinning();
-    }
-=======
 DBIter::DBIter(Env* _env, const ReadOptions& read_options,
                const ImmutableCFOptions& cf_options,
                const MutableCFOptions& mutable_cf_options,
@@ -326,7 +89,6 @@
   }
   if (iter_.iter()) {
     iter_.iter()->SetPinnedItersMgr(&pinned_iters_mgr_);
->>>>>>> e3a82bb9
   }
 }
 
@@ -351,66 +113,8 @@
   return Status::InvalidArgument("Unidentified property.");
 }
 
-<<<<<<< HEAD
-  const SliceTransform* prefix_extractor_;
-  bool arena_mode_;
-  Env* const env_;
-  Logger* logger_;
-  const Comparator* const user_comparator_;
-  const MergeOperator* const merge_operator_;
-  InternalIterator* iter_;
-  SequenceNumber sequence_;
-
-  Status status_;
-  IterKey saved_key_;
-  // Reusable internal key data structure. This is only used inside one function
-  // and should not be used across functions. Reusing this object can reduce
-  // overhead of calling construction of the function if creating it each time.
-  ParsedInternalKey ikey_;
-  std::string saved_value_;
-  Slice pinned_value_;
-  Direction direction_;
-  bool valid_;
-  bool current_entry_is_merged_;
-  // for prefix seek mode to support prev()
-  Statistics* statistics_;
-  uint64_t max_skip_;
-  uint64_t max_skippable_internal_keys_;
-  uint64_t num_internal_keys_skipped_;
-  const Slice* iterate_lower_bound_;
-  const Slice* iterate_upper_bound_;
-  IterKey prefix_start_buf_;
-  Slice prefix_start_key_;
-  const bool prefix_same_as_start_;
-  // Means that we will pin all data blocks we read as long the Iterator
-  // is not deleted, will be true if ReadOptions::pin_data is true
-  const bool pin_thru_lifetime_;
-  const bool total_order_seek_;
-  // List of operands for merge operator.
-  MergeContext merge_context_;
-  ReadRangeDelAggregator range_del_agg_;
-  LocalStatistics local_stats_;
-  PinnedIteratorsManager pinned_iters_mgr_;
-  ReadCallback* read_callback_;
-  DBImpl* db_impl_;
-  ColumnFamilyData* cfd_;
-  bool allow_blob_;
-  bool is_blob_;
-  // for diff snapshots we want the lower bound on the seqnum;
-  // if this value > 0 iterator will return internal keys
-  SequenceNumber start_seqnum_;
-
-  // No copying allowed
-  DBIter(const DBIter&);
-  void operator=(const DBIter&);
-};
-
-inline bool DBIter::ParseKey(ParsedInternalKey* ikey) {
-  if (!ParseInternalKey(iter_->key(), ikey)) {
-=======
 bool DBIter::ParseKey(ParsedInternalKey* ikey) {
   if (!ParseInternalKey(iter_.key(), ikey)) {
->>>>>>> e3a82bb9
     status_ = Status::Corruption("corrupted internal key in DBIter");
     valid_ = false;
     ROCKS_LOG_ERROR(logger_, "corrupted internal key in DBIter: %s",
@@ -1619,114 +1323,4 @@
   return db_iter;
 }
 
-<<<<<<< HEAD
-ArenaWrappedDBIter::~ArenaWrappedDBIter() { db_iter_->~DBIter(); }
-
-ReadRangeDelAggregator* ArenaWrappedDBIter::GetRangeDelAggregator() {
-  return db_iter_->GetRangeDelAggregator();
-}
-
-void ArenaWrappedDBIter::SetIterUnderDBIter(InternalIterator* iter) {
-  static_cast<DBIter*>(db_iter_)->SetIter(iter);
-}
-
-inline bool ArenaWrappedDBIter::Valid() const { return db_iter_->Valid(); }
-inline void ArenaWrappedDBIter::SeekToFirst() { db_iter_->SeekToFirst(); }
-inline void ArenaWrappedDBIter::SeekToLast() { db_iter_->SeekToLast(); }
-inline void ArenaWrappedDBIter::Seek(const Slice& target) {
-  db_iter_->Seek(target);
-}
-inline void ArenaWrappedDBIter::SeekForPrev(const Slice& target) {
-  db_iter_->SeekForPrev(target);
-}
-inline void ArenaWrappedDBIter::Next() { db_iter_->Next(); }
-inline void ArenaWrappedDBIter::Prev() { db_iter_->Prev(); }
-inline Slice ArenaWrappedDBIter::key() const { return db_iter_->key(); }
-inline Slice ArenaWrappedDBIter::value() const { return db_iter_->value(); }
-inline Status ArenaWrappedDBIter::status() const { return db_iter_->status(); }
-bool ArenaWrappedDBIter::IsBlob() const { return db_iter_->IsBlob(); }
-inline Status ArenaWrappedDBIter::GetProperty(std::string prop_name,
-                                              std::string* prop) {
-  if (prop_name == "rocksdb.iterator.super-version-number") {
-    // First try to pass the value returned from inner iterator.
-    if (!db_iter_->GetProperty(prop_name, prop).ok()) {
-      *prop = ToString(sv_number_);
-    }
-    return Status::OK();
-  }
-  return db_iter_->GetProperty(prop_name, prop);
-}
-
-void ArenaWrappedDBIter::Init(Env* env, const ReadOptions& read_options,
-                              const ImmutableCFOptions& cf_options,
-                              const MutableCFOptions& mutable_cf_options,
-                              const SequenceNumber& sequence,
-                              uint64_t max_sequential_skip_in_iteration,
-                              uint64_t version_number,
-                              ReadCallback* read_callback, DBImpl* db_impl,
-                              ColumnFamilyData* cfd, bool allow_blob,
-                              bool allow_refresh) {
-  auto mem = arena_.AllocateAligned(sizeof(DBIter));
-  db_iter_ = new (mem) DBIter(env, read_options, cf_options, mutable_cf_options,
-                              cf_options.user_comparator, nullptr, sequence,
-                              true, max_sequential_skip_in_iteration,
-                              read_callback, db_impl, cfd, allow_blob);
-  sv_number_ = version_number;
-  allow_refresh_ = allow_refresh;
-}
-
-Status ArenaWrappedDBIter::Refresh() {
-  if (cfd_ == nullptr || db_impl_ == nullptr || !allow_refresh_) {
-    return Status::NotSupported("Creating renew iterator is not allowed.");
-  }
-  assert(db_iter_ != nullptr);
-  // TODO(yiwu): For last_seq_same_as_publish_seq_==false, this is not the
-  // correct behavior. Will be corrected automatically when we take a snapshot
-  // here for the case of WritePreparedTxnDB.
-  SequenceNumber latest_seq = db_impl_->GetLatestSequenceNumber();
-  uint64_t cur_sv_number = cfd_->GetSuperVersionNumber();
-  if (sv_number_ != cur_sv_number) {
-    Env* env = db_iter_->env();
-    db_iter_->~DBIter();
-    arena_.~Arena();
-    new (&arena_) Arena();
-
-    SuperVersion* sv = cfd_->GetReferencedSuperVersion(db_impl_->mutex());
-    Init(env, read_options_, *(cfd_->ioptions()), sv->mutable_cf_options,
-         latest_seq, sv->mutable_cf_options.max_sequential_skip_in_iterations,
-         cur_sv_number, read_callback_, db_impl_, cfd_, allow_blob_,
-         allow_refresh_);
-
-    InternalIterator* internal_iter = db_impl_->NewInternalIterator(
-        read_options_, cfd_, sv, &arena_, db_iter_->GetRangeDelAggregator(),
-        latest_seq);
-    SetIterUnderDBIter(internal_iter);
-  } else {
-    db_iter_->set_sequence(latest_seq);
-    db_iter_->set_valid(false);
-  }
-  return Status::OK();
-}
-
-ArenaWrappedDBIter* NewArenaWrappedDbIterator(
-    Env* env, const ReadOptions& read_options,
-    const ImmutableCFOptions& cf_options,
-    const MutableCFOptions& mutable_cf_options, const SequenceNumber& sequence,
-    uint64_t max_sequential_skip_in_iterations, uint64_t version_number,
-    ReadCallback* read_callback, DBImpl* db_impl, ColumnFamilyData* cfd,
-    bool allow_blob, bool allow_refresh) {
-  ArenaWrappedDBIter* iter = new ArenaWrappedDBIter();
-  iter->Init(env, read_options, cf_options, mutable_cf_options, sequence,
-             max_sequential_skip_in_iterations, version_number, read_callback,
-             db_impl, cfd, allow_blob, allow_refresh);
-  if (db_impl != nullptr && cfd != nullptr && allow_refresh) {
-    iter->StoreRefreshInfo(read_options, db_impl, cfd, read_callback,
-                           allow_blob);
-  }
-
-  return iter;
-}
-
-=======
->>>>>>> e3a82bb9
 }  // namespace rocksdb