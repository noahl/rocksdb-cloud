--- conflicted
+++ resolved
@@ -666,7 +666,7 @@
     ASSERT_EQ("0v4", Get(0, "foo"));
     ASSERT_EQ("1v4", Get(1, "foo"));
     ASSERT_EQ(1U, GetNumSnapshots());
-    ASSERT_LE(time_snap1, GetTimeOldestSnapshots());
+    ASSERT_LT(time_snap1, GetTimeOldestSnapshots());
     ASSERT_EQ(GetSequenceOldestSnapshots(), s2->GetSequenceNumber());
 
     db_->ReleaseSnapshot(s2);
@@ -2209,8 +2209,6 @@
 
 TEST_F(DBBasicTest, IncrementalRecoveryNoCorrupt) {
   Options options = CurrentOptions();
-  options.file_checksum_gen_factory =
-      ROCKSDB_NAMESPACE::GetFileChecksumGenCrc32cFactory();
   DestroyAndReopen(options);
   CreateAndReopenWithCF({"pikachu", "eevee"}, options);
   size_t num_cfs = handles_.size();
@@ -2249,8 +2247,6 @@
 
 TEST_F(DBBasicTest, BestEffortsRecoveryWithVersionBuildingFailure) {
   Options options = CurrentOptions();
-  options.file_checksum_gen_factory =
-      ROCKSDB_NAMESPACE::GetFileChecksumGenCrc32cFactory();
   DestroyAndReopen(options);
   ASSERT_OK(Put("foo", "value"));
   ASSERT_OK(Flush());
@@ -2334,8 +2330,6 @@
   // Disable auto compaction to simplify SST file name tracking.
   options.disable_auto_compactions = true;
   options.listeners.emplace_back(listener);
-  options.file_checksum_gen_factory =
-      ROCKSDB_NAMESPACE::GetFileChecksumGenCrc32cFactory();
   CreateAndReopenWithCF({"pikachu", "eevee"}, options);
   std::vector<std::string> all_cf_names = {kDefaultColumnFamilyName, "pikachu",
                                            "eevee"};
@@ -2396,8 +2390,6 @@
 
 TEST_F(DBBasicTest, BestEffortsRecoveryTryMultipleManifests) {
   Options options = CurrentOptions();
-  options.file_checksum_gen_factory =
-      ROCKSDB_NAMESPACE::GetFileChecksumGenCrc32cFactory();
   options.env = env_;
   DestroyAndReopen(options);
   ASSERT_OK(Put("foo", "value0"));
@@ -2424,8 +2416,6 @@
 
 TEST_F(DBBasicTest, RecoverWithNoCurrentFile) {
   Options options = CurrentOptions();
-  options.file_checksum_gen_factory =
-      ROCKSDB_NAMESPACE::GetFileChecksumGenCrc32cFactory();
   options.env = env_;
   DestroyAndReopen(options);
   CreateAndReopenWithCF({"pikachu"}, options);
@@ -2449,8 +2439,6 @@
 
 TEST_F(DBBasicTest, RecoverWithNoManifest) {
   Options options = CurrentOptions();
-  options.file_checksum_gen_factory =
-      ROCKSDB_NAMESPACE::GetFileChecksumGenCrc32cFactory();
   options.env = env_;
   DestroyAndReopen(options);
   ASSERT_OK(Put("foo", "value"));
@@ -2480,8 +2468,6 @@
 
 TEST_F(DBBasicTest, SkipWALIfMissingTableFiles) {
   Options options = CurrentOptions();
-  options.file_checksum_gen_factory =
-      ROCKSDB_NAMESPACE::GetFileChecksumGenCrc32cFactory();
   DestroyAndReopen(options);
   TableFileListener* listener = new TableFileListener();
   options.listeners.emplace_back(listener);
@@ -3588,27 +3574,16 @@
   DestroyAndReopen(options);
   ASSERT_OK(Put("a", "value"));
   ASSERT_OK(Flush());
-<<<<<<< HEAD
-  ASSERT_TRUE(dbfull()->VerifyFileChecksums(ReadOptions()).IsInvalidArgument());
-
-  options.file_checksum_gen_factory = GetFileChecksumGenCrc32cFactory();
-  Reopen(options);
-  ASSERT_OK(dbfull()->VerifyFileChecksums(ReadOptions()));
-=======
   ASSERT_TRUE(db_->VerifyFileChecksums(ReadOptions()).IsInvalidArgument());
 
   options.file_checksum_gen_factory = GetFileChecksumGenCrc32cFactory();
   Reopen(options);
   ASSERT_OK(db_->VerifyFileChecksums(ReadOptions()));
->>>>>>> 51b54092
 
   // Write an L0 with checksum computed.
   ASSERT_OK(Put("b", "value"));
   ASSERT_OK(Flush());
 
-<<<<<<< HEAD
-  ASSERT_OK(dbfull()->VerifyFileChecksums(ReadOptions()));
-=======
   ASSERT_OK(db_->VerifyFileChecksums(ReadOptions()));
 
   // Does the right thing but with the wrong name -- using it should lead to an
@@ -3633,7 +3608,6 @@
   options.file_checksum_gen_factory.reset(new MisnamedFileChecksumGenFactory());
   Reopen(options);
   ASSERT_TRUE(db_->VerifyFileChecksums(ReadOptions()).IsInvalidArgument());
->>>>>>> 51b54092
 }
 #endif  // !ROCKSDB_LITE
 
