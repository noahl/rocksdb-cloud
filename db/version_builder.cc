--- conflicted
+++ resolved
@@ -238,7 +238,6 @@
       if (delta_it->second.GetSharedMeta()) {
         return true;
       }
-<<<<<<< HEAD
     }
 
     assert(base_vstorage_);
@@ -271,49 +270,7 @@
     (*expected_linked_ssts)[blob_file_number].emplace(table_file_number);
   }
 
-  Status CheckConsistency(VersionStorageInfo* vstorage) {
-#ifdef NDEBUG
-    if (!vstorage->force_consistency_checks()) {
-      // Dont run consistency checks in release mode except if
-      // explicitly asked to
-      return Status::OK();
-    }
-#endif
-=======
-    }
-
-    assert(base_vstorage_);
-
-    const auto& base_blob_files = base_vstorage_->GetBlobFiles();
-
-    auto base_it = base_blob_files.find(blob_file_number);
-    if (base_it != base_blob_files.end()) {
-      assert(base_it->second);
-      assert(base_it->second->GetSharedMeta());
-
-      return true;
-    }
-
-    return false;
-  }
-
-  using ExpectedLinkedSsts =
-      std::unordered_map<uint64_t, BlobFileMetaData::LinkedSsts>;
-
-  static void UpdateExpectedLinkedSsts(
-      uint64_t table_file_number, uint64_t blob_file_number,
-      ExpectedLinkedSsts* expected_linked_ssts) {
-    assert(expected_linked_ssts);
-
-    if (blob_file_number == kInvalidBlobFileNumber) {
-      return;
-    }
-
-    (*expected_linked_ssts)[blob_file_number].emplace(table_file_number);
-  }
-
   Status CheckConsistencyDetails(VersionStorageInfo* vstorage) {
->>>>>>> ed431616
     // Make sure the files are sorted correctly and that the links between
     // table files and blob files are consistent. The latter is checked using
     // the following mapping, which is built using the forward links
@@ -425,13 +382,6 @@
     return ret_s;
   }
 
-<<<<<<< HEAD
-  bool CheckConsistencyForNumLevels() const {
-    // Make sure there are no files on or beyond num_levels().
-    if (has_invalid_levels_) {
-      return false;
-    }
-=======
   Status CheckConsistency(VersionStorageInfo* vstorage) {
     // Always run consistency checks in debug build
 #ifdef NDEBUG
@@ -461,7 +411,6 @@
     if (has_invalid_levels_) {
       return false;
     }
->>>>>>> ed431616
 
     for (const auto& pair : invalid_level_sizes_) {
       const size_t level_size = pair.second;
@@ -534,7 +483,6 @@
     auto it = table_file_levels_.find(file_number);
     if (it != table_file_levels_.end()) {
       return it->second;
-<<<<<<< HEAD
     }
 
     assert(base_vstorage_);
@@ -556,29 +504,6 @@
     }
 
     assert(base_vstorage_);
-=======
-    }
-
-    assert(base_vstorage_);
-    return base_vstorage_->GetFileLocation(file_number).GetLevel();
-  }
-
-  uint64_t GetOldestBlobFileNumberForTableFile(int level,
-                                               uint64_t file_number) const {
-    assert(level < num_levels_);
-
-    const auto& added_files = levels_[level].added_files;
-
-    auto it = added_files.find(file_number);
-    if (it != added_files.end()) {
-      const FileMetaData* const meta = it->second;
-      assert(meta);
-
-      return meta->oldest_blob_file_number;
-    }
-
-    assert(base_vstorage_);
->>>>>>> ed431616
     const FileMetaData* const meta =
         base_vstorage_->GetFileMetaDataByNumber(file_number);
     assert(meta);
@@ -607,7 +532,6 @@
       }
 
       return Status::Corruption("VersionBuilder", oss.str());
-<<<<<<< HEAD
     }
 
     if (level >= num_levels_) {
@@ -637,37 +561,6 @@
       add_files.erase(add_it);
     }
 
-=======
-    }
-
-    if (level >= num_levels_) {
-      assert(invalid_level_sizes_[level] > 0);
-      --invalid_level_sizes_[level];
-
-      table_file_levels_[file_number] =
-          VersionStorageInfo::FileLocation::Invalid().GetLevel();
-
-      return Status::OK();
-    }
-
-    const uint64_t blob_file_number =
-        GetOldestBlobFileNumberForTableFile(level, file_number);
-
-    if (blob_file_number != kInvalidBlobFileNumber &&
-        IsBlobFileInVersion(blob_file_number)) {
-      blob_file_meta_deltas_[blob_file_number].UnlinkSst(file_number);
-    }
-
-    auto& level_state = levels_[level];
-
-    auto& add_files = level_state.added_files;
-    auto add_it = add_files.find(file_number);
-    if (add_it != add_files.end()) {
-      UnrefFile(add_it->second);
-      add_files.erase(add_it);
-    }
-
->>>>>>> ed431616
     auto& del_files = level_state.deleted_files;
     assert(del_files.find(file_number) == del_files.end());
     del_files.emplace(file_number);
@@ -846,18 +739,6 @@
     return meta;
   }
 
-<<<<<<< HEAD
-  void AddBlobFileIfNeeded(
-      VersionStorageInfo* vstorage,
-      const std::shared_ptr<BlobFileMetaData>& meta) const {
-    assert(vstorage);
-    assert(meta);
-
-    if (meta->GetGarbageBlobCount() < meta->GetTotalBlobCount() ||
-        !meta->GetLinkedSsts().empty()) {
-      vstorage->AddBlobFile(meta);
-    }
-=======
   // Add the blob file specified by meta to *vstorage if it is determined to
   // contain valid data (blobs). We make this decision based on the amount
   // of garbage in the file, and whether the file or any lower-numbered blob
@@ -878,7 +759,6 @@
     }
 
     vstorage->AddBlobFile(meta);
->>>>>>> ed431616
   }
 
   // Merge the blob file metadata from the base version with the changes (edits)
@@ -887,11 +767,8 @@
     assert(base_vstorage_);
     assert(vstorage);
 
-<<<<<<< HEAD
-=======
     bool found_first_non_empty = false;
 
->>>>>>> ed431616
     const auto& base_blob_files = base_vstorage_->GetBlobFiles();
     auto base_it = base_blob_files.begin();
     const auto base_it_end = base_blob_files.end();
@@ -905,20 +782,6 @@
 
       if (base_blob_file_number < delta_blob_file_number) {
         const auto& base_meta = base_it->second;
-<<<<<<< HEAD
-        assert(base_meta);
-        assert(base_meta->GetGarbageBlobCount() <
-               base_meta->GetTotalBlobCount());
-
-        vstorage->AddBlobFile(base_meta);
-
-        ++base_it;
-      } else if (delta_blob_file_number < base_blob_file_number) {
-        // Note: blob file numbers are strictly increasing over time and
-        // once blob files get marked obsolete, they never reappear. Thus,
-        // this case is not possible.
-        assert(false);
-=======
 
         AddBlobFileIfNeeded(vstorage, base_meta, &found_first_non_empty);
 
@@ -929,7 +792,6 @@
         auto meta = CreateMetaDataForNewBlobFile(delta);
 
         AddBlobFileIfNeeded(vstorage, meta, &found_first_non_empty);
->>>>>>> ed431616
 
         ++delta_it;
       } else {
@@ -940,11 +802,7 @@
 
         auto meta = GetOrCreateMetaDataForExistingBlobFile(base_meta, delta);
 
-<<<<<<< HEAD
-        AddBlobFileIfNeeded(vstorage, meta);
-=======
         AddBlobFileIfNeeded(vstorage, meta, &found_first_non_empty);
->>>>>>> ed431616
 
         ++base_it;
         ++delta_it;
@@ -953,16 +811,9 @@
 
     while (base_it != base_it_end) {
       const auto& base_meta = base_it->second;
-<<<<<<< HEAD
-      assert(base_meta);
-      assert(base_meta->GetGarbageBlobCount() < base_meta->GetTotalBlobCount());
-
-      vstorage->AddBlobFile(base_meta);
-=======
 
       AddBlobFileIfNeeded(vstorage, base_meta, &found_first_non_empty);
 
->>>>>>> ed431616
       ++base_it;
     }
 
@@ -971,11 +822,7 @@
 
       auto meta = CreateMetaDataForNewBlobFile(delta);
 
-<<<<<<< HEAD
-      AddBlobFileIfNeeded(vstorage, meta);
-=======
       AddBlobFileIfNeeded(vstorage, meta, &found_first_non_empty);
->>>>>>> ed431616
 
       ++delta_it;
     }
@@ -1163,12 +1010,7 @@
       if (add_it != add_files.end() && add_it->second != f) {
         vstorage->RemoveCurrentStats(f);
       } else {
-<<<<<<< HEAD
-        assert(ioptions_);
-        vstorage->AddFile(level, f, ioptions_->info_log);
-=======
         vstorage->AddFile(level, f);
->>>>>>> ed431616
       }
     }
   }
