// Copyright (c) 2011-present, Facebook, Inc.  All rights reserved.
//  This source code is licensed under both the GPLv2 (found in the
//  COPYING file in the root directory) and Apache 2.0 License
//  (found in the LICENSE.Apache file in the root directory).
//
// Copyright (c) 2011 The LevelDB Authors. All rights reserved.
// Use of this source code is governed by a BSD-style license that can be
// found in the LICENSE file. See the AUTHORS file for names of contributors.

#pragma once

#include <fcntl.h>
#include <cinttypes>

#include <algorithm>
#include <map>
#include <set>
#include <string>
#include <thread>
#include <unordered_set>
#include <utility>
#include <vector>

#include "db/db_impl/db_impl.h"
#include "db/dbformat.h"
#include "env/mock_env.h"
#include "file/filename.h"
#include "memtable/hash_linklist_rep.h"
#include "rocksdb/cache.h"
#include "rocksdb/compaction_filter.h"
#include "rocksdb/convenience.h"
#include "rocksdb/db.h"
#include "rocksdb/env.h"
#include "rocksdb/filter_policy.h"
#include "rocksdb/options.h"
#include "rocksdb/slice.h"
#include "rocksdb/sst_file_writer.h"
#include "rocksdb/statistics.h"
#include "rocksdb/table.h"
#include "rocksdb/utilities/checkpoint.h"
#include "table/block_based/block_based_table_factory.h"
#include "table/mock_table.h"
#include "table/plain/plain_table_factory.h"
#include "table/scoped_arena_iterator.h"
#include "test_util/mock_time_env.h"
#include "util/compression.h"
#include "util/mutexlock.h"

#include "test_util/sync_point.h"
#include "test_util/testharness.h"
#include "test_util/testutil.h"
#include "util/string_util.h"
#include "utilities/merge_operators.h"

<<<<<<< HEAD
#include "cloud/aws/aws_env.h"

namespace rocksdb {
=======
namespace ROCKSDB_NAMESPACE {
>>>>>>> dc58bf9f

namespace anon {
class AtomicCounter {
 public:
  explicit AtomicCounter(Env* env = NULL)
      : env_(env), cond_count_(&mu_), count_(0) {}

  void Increment() {
    MutexLock l(&mu_);
    count_++;
    cond_count_.SignalAll();
  }

  int Read() {
    MutexLock l(&mu_);
    return count_;
  }

  bool WaitFor(int count) {
    MutexLock l(&mu_);

    uint64_t start = env_->NowMicros();
    while (count_ < count) {
      uint64_t now = env_->NowMicros();
      cond_count_.TimedWait(now + /*1s*/ 1 * 1000 * 1000);
      if (env_->NowMicros() - start > /*10s*/ 10 * 1000 * 1000) {
        return false;
      }
      if (count_ < count) {
        GTEST_LOG_(WARNING) << "WaitFor is taking more time than usual";
      }
    }

    return true;
  }

  void Reset() {
    MutexLock l(&mu_);
    count_ = 0;
    cond_count_.SignalAll();
  }

 private:
  Env* env_;
  port::Mutex mu_;
  port::CondVar cond_count_;
  int count_;
};

struct OptionsOverride {
  std::shared_ptr<const FilterPolicy> filter_policy = nullptr;
  // These will be used only if filter_policy is set
  bool partition_filters = false;
  uint64_t metadata_block_size = 1024;

  // Used as a bit mask of individual enums in which to skip an XF test point
  int skip_policy = 0;
};

}  // namespace anon

enum SkipPolicy { kSkipNone = 0, kSkipNoSnapshot = 1, kSkipNoPrefix = 2 };

// A hacky skip list mem table that triggers flush after number of entries.
class SpecialMemTableRep : public MemTableRep {
 public:
  explicit SpecialMemTableRep(Allocator* allocator, MemTableRep* memtable,
                              int num_entries_flush)
      : MemTableRep(allocator),
        memtable_(memtable),
        num_entries_flush_(num_entries_flush),
        num_entries_(0) {}

  virtual KeyHandle Allocate(const size_t len, char** buf) override {
    return memtable_->Allocate(len, buf);
  }

  // Insert key into the list.
  // REQUIRES: nothing that compares equal to key is currently in the list.
  virtual void Insert(KeyHandle handle) override {
    num_entries_++;
    memtable_->Insert(handle);
  }

  void InsertConcurrently(KeyHandle handle) override {
    num_entries_++;
    memtable_->Insert(handle);
  }

  // Returns true iff an entry that compares equal to key is in the list.
  virtual bool Contains(const char* key) const override {
    return memtable_->Contains(key);
  }

  virtual size_t ApproximateMemoryUsage() override {
    // Return a high memory usage when number of entries exceeds the threshold
    // to trigger a flush.
    return (num_entries_ < num_entries_flush_) ? 0 : 1024 * 1024 * 1024;
  }

  virtual void Get(const LookupKey& k, void* callback_args,
                   bool (*callback_func)(void* arg,
                                         const char* entry)) override {
    memtable_->Get(k, callback_args, callback_func);
  }

  uint64_t ApproximateNumEntries(const Slice& start_ikey,
                                 const Slice& end_ikey) override {
    return memtable_->ApproximateNumEntries(start_ikey, end_ikey);
  }

  virtual MemTableRep::Iterator* GetIterator(Arena* arena = nullptr) override {
    return memtable_->GetIterator(arena);
  }

  virtual ~SpecialMemTableRep() override {}

 private:
  std::unique_ptr<MemTableRep> memtable_;
  int num_entries_flush_;
  int num_entries_;
};

// The factory for the hacky skip list mem table that triggers flush after
// number of entries exceeds a threshold.
class SpecialSkipListFactory : public MemTableRepFactory {
 public:
  // After number of inserts exceeds `num_entries_flush` in a mem table, trigger
  // flush.
  explicit SpecialSkipListFactory(int num_entries_flush)
      : num_entries_flush_(num_entries_flush) {}

  using MemTableRepFactory::CreateMemTableRep;
  virtual MemTableRep* CreateMemTableRep(
      const MemTableRep::KeyComparator& compare, Allocator* allocator,
      const SliceTransform* transform, Logger* /*logger*/) override {
    return new SpecialMemTableRep(
        allocator, factory_.CreateMemTableRep(compare, allocator, transform, 0),
        num_entries_flush_);
  }
  virtual const char* Name() const override { return "SkipListFactory"; }

  bool IsInsertConcurrentlySupported() const override {
    return factory_.IsInsertConcurrentlySupported();
  }

 private:
  SkipListFactory factory_;
  int num_entries_flush_;
};

// Special Env used to delay background operations
class SpecialEnv : public EnvWrapper {
 public:
  explicit SpecialEnv(Env* base);

  Status NewWritableFile(const std::string& f, std::unique_ptr<WritableFile>* r,
                         const EnvOptions& soptions) override {
    class SSTableFile : public WritableFile {
     private:
      SpecialEnv* env_;
      std::unique_ptr<WritableFile> base_;

     public:
      SSTableFile(SpecialEnv* env, std::unique_ptr<WritableFile>&& base)
          : env_(env), base_(std::move(base)) {}
      Status Append(const Slice& data) override {
        if (env_->table_write_callback_) {
          (*env_->table_write_callback_)();
        }
        if (env_->drop_writes_.load(std::memory_order_acquire)) {
          // Drop writes on the floor
          return Status::OK();
        } else if (env_->no_space_.load(std::memory_order_acquire)) {
          return Status::NoSpace("No space left on device");
        } else {
          env_->bytes_written_ += data.size();
          return base_->Append(data);
        }
      }
      Status PositionedAppend(const Slice& data, uint64_t offset) override {
        if (env_->table_write_callback_) {
          (*env_->table_write_callback_)();
        }
        if (env_->drop_writes_.load(std::memory_order_acquire)) {
          // Drop writes on the floor
          return Status::OK();
        } else if (env_->no_space_.load(std::memory_order_acquire)) {
          return Status::NoSpace("No space left on device");
        } else {
          env_->bytes_written_ += data.size();
          return base_->PositionedAppend(data, offset);
        }
      }
      Status Truncate(uint64_t size) override { return base_->Truncate(size); }
      Status RangeSync(uint64_t offset, uint64_t nbytes) override {
        Status s = base_->RangeSync(offset, nbytes);
#if !(defined NDEBUG) || !defined(OS_WIN)
        TEST_SYNC_POINT_CALLBACK("SpecialEnv::SStableFile::RangeSync", &s);
#endif  // !(defined NDEBUG) || !defined(OS_WIN)
        return s;
      }
      Status Close() override {
// SyncPoint is not supported in Released Windows Mode.
#if !(defined NDEBUG) || !defined(OS_WIN)
        // Check preallocation size
        // preallocation size is never passed to base file.
        size_t preallocation_size = preallocation_block_size();
        TEST_SYNC_POINT_CALLBACK("DBTestWritableFile.GetPreallocationStatus",
                                 &preallocation_size);
#endif  // !(defined NDEBUG) || !defined(OS_WIN)
        Status s = base_->Close();
#if !(defined NDEBUG) || !defined(OS_WIN)
        TEST_SYNC_POINT_CALLBACK("SpecialEnv::SStableFile::Close", &s);
#endif  // !(defined NDEBUG) || !defined(OS_WIN)
        return s;
      }
      Status Flush() override { return base_->Flush(); }
      Status Sync() override {
        ++env_->sync_counter_;
        while (env_->delay_sstable_sync_.load(std::memory_order_acquire)) {
          env_->SleepForMicroseconds(100000);
        }
        Status s = base_->Sync();
#if !(defined NDEBUG) || !defined(OS_WIN)
        TEST_SYNC_POINT_CALLBACK("SpecialEnv::SStableFile::Sync", &s);
#endif  // !(defined NDEBUG) || !defined(OS_WIN)
        return s;
      }
      void SetIOPriority(Env::IOPriority pri) override {
        base_->SetIOPriority(pri);
      }
      Env::IOPriority GetIOPriority() override {
        return base_->GetIOPriority();
      }
      bool use_direct_io() const override {
        return base_->use_direct_io();
      }
      Status Allocate(uint64_t offset, uint64_t len) override {
        return base_->Allocate(offset, len);
      }
    };
    class ManifestFile : public WritableFile {
     public:
      ManifestFile(SpecialEnv* env, std::unique_ptr<WritableFile>&& b)
          : env_(env), base_(std::move(b)) {}
      Status Append(const Slice& data) override {
        if (env_->manifest_write_error_.load(std::memory_order_acquire)) {
          return Status::IOError("simulated writer error");
        } else {
          return base_->Append(data);
        }
      }
      Status Truncate(uint64_t size) override { return base_->Truncate(size); }
      Status Close() override { return base_->Close(); }
      Status Flush() override { return base_->Flush(); }
      Status Sync() override {
        ++env_->sync_counter_;
        if (env_->manifest_sync_error_.load(std::memory_order_acquire)) {
          return Status::IOError("simulated sync error");
        } else {
          return base_->Sync();
        }
      }
      uint64_t GetFileSize() override { return base_->GetFileSize(); }
      Status Allocate(uint64_t offset, uint64_t len) override {
        return base_->Allocate(offset, len);
      }

     private:
      SpecialEnv* env_;
      std::unique_ptr<WritableFile> base_;
    };
    class WalFile : public WritableFile {
     public:
      WalFile(SpecialEnv* env, std::unique_ptr<WritableFile>&& b)
          : env_(env), base_(std::move(b)) {
        env_->num_open_wal_file_.fetch_add(1);
      }
      virtual ~WalFile() { env_->num_open_wal_file_.fetch_add(-1); }
      Status Append(const Slice& data) override {
#if !(defined NDEBUG) || !defined(OS_WIN)
        TEST_SYNC_POINT("SpecialEnv::WalFile::Append:1");
#endif
        Status s;
        if (env_->log_write_error_.load(std::memory_order_acquire)) {
          s = Status::IOError("simulated writer error");
        } else {
          int slowdown =
              env_->log_write_slowdown_.load(std::memory_order_acquire);
          if (slowdown > 0) {
            env_->SleepForMicroseconds(slowdown);
          }
          s = base_->Append(data);
        }
#if !(defined NDEBUG) || !defined(OS_WIN)
        TEST_SYNC_POINT("SpecialEnv::WalFile::Append:2");
#endif
        return s;
      }
      Status Truncate(uint64_t size) override { return base_->Truncate(size); }
      Status Close() override {
// SyncPoint is not supported in Released Windows Mode.
#if !(defined NDEBUG) || !defined(OS_WIN)
        // Check preallocation size
        // preallocation size is never passed to base file.
        size_t preallocation_size = preallocation_block_size();
        TEST_SYNC_POINT_CALLBACK("DBTestWalFile.GetPreallocationStatus",
                                 &preallocation_size);
#endif  // !(defined NDEBUG) || !defined(OS_WIN)

        return base_->Close();
      }
      Status Flush() override { return base_->Flush(); }
      Status Sync() override {
        ++env_->sync_counter_;
        return base_->Sync();
      }
      bool IsSyncThreadSafe() const override {
        return env_->is_wal_sync_thread_safe_.load();
      }
      Status Allocate(uint64_t offset, uint64_t len) override {
        return base_->Allocate(offset, len);
      }

     private:
      SpecialEnv* env_;
      std::unique_ptr<WritableFile> base_;
    };

    if (non_writeable_rate_.load(std::memory_order_acquire) > 0) {
      uint32_t random_number;
      {
        MutexLock l(&rnd_mutex_);
        random_number = rnd_.Uniform(100);
      }
      if (random_number < non_writeable_rate_.load()) {
        return Status::IOError("simulated random write error");
      }
    }

    new_writable_count_++;

    if (non_writable_count_.load() > 0) {
      non_writable_count_--;
      return Status::IOError("simulated write error");
    }

    EnvOptions optimized = soptions;
    if (strstr(f.c_str(), "MANIFEST") != nullptr ||
        strstr(f.c_str(), "log") != nullptr) {
      optimized.use_mmap_writes = false;
      optimized.use_direct_writes = false;
    }

    Status s = target()->NewWritableFile(f, r, optimized);
    if (s.ok()) {
      if (strstr(f.c_str(), ".sst") != nullptr) {
        r->reset(new SSTableFile(this, std::move(*r)));
      } else if (strstr(f.c_str(), "MANIFEST") != nullptr) {
        r->reset(new ManifestFile(this, std::move(*r)));
      } else if (strstr(f.c_str(), "log") != nullptr) {
        r->reset(new WalFile(this, std::move(*r)));
      }
    }
    return s;
  }

  Status NewRandomAccessFile(const std::string& f,
                             std::unique_ptr<RandomAccessFile>* r,
                             const EnvOptions& soptions) override {
    class CountingFile : public RandomAccessFile {
     public:
      CountingFile(std::unique_ptr<RandomAccessFile>&& target,
                   anon::AtomicCounter* counter,
                   std::atomic<size_t>* bytes_read)
          : target_(std::move(target)),
            counter_(counter),
            bytes_read_(bytes_read) {}
      virtual Status Read(uint64_t offset, size_t n, Slice* result,
                          char* scratch) const override {
        counter_->Increment();
        Status s = target_->Read(offset, n, result, scratch);
        *bytes_read_ += result->size();
        return s;
      }

      virtual Status Prefetch(uint64_t offset, size_t n) override {
        Status s = target_->Prefetch(offset, n);
        *bytes_read_ += n;
        return s;
      }

     private:
      std::unique_ptr<RandomAccessFile> target_;
      anon::AtomicCounter* counter_;
      std::atomic<size_t>* bytes_read_;
    };

    Status s = target()->NewRandomAccessFile(f, r, soptions);
    random_file_open_counter_++;
    if (s.ok() && count_random_reads_) {
      r->reset(new CountingFile(std::move(*r), &random_read_counter_,
                                &random_read_bytes_counter_));
    }
    if (s.ok() && soptions.compaction_readahead_size > 0) {
      compaction_readahead_size_ = soptions.compaction_readahead_size;
    }
    return s;
  }

  virtual Status NewSequentialFile(const std::string& f,
                                   std::unique_ptr<SequentialFile>* r,
                                   const EnvOptions& soptions) override {
    class CountingFile : public SequentialFile {
     public:
      CountingFile(std::unique_ptr<SequentialFile>&& target,
                   anon::AtomicCounter* counter)
          : target_(std::move(target)), counter_(counter) {}
      virtual Status Read(size_t n, Slice* result, char* scratch) override {
        counter_->Increment();
        return target_->Read(n, result, scratch);
      }
      virtual Status Skip(uint64_t n) override { return target_->Skip(n); }

     private:
      std::unique_ptr<SequentialFile> target_;
      anon::AtomicCounter* counter_;
    };

    Status s = target()->NewSequentialFile(f, r, soptions);
    if (s.ok() && count_sequential_reads_) {
      r->reset(new CountingFile(std::move(*r), &sequential_read_counter_));
    }
    return s;
  }

  virtual void SleepForMicroseconds(int micros) override {
    sleep_counter_.Increment();
    if (no_slowdown_ || time_elapse_only_sleep_) {
      addon_time_.fetch_add(micros);
    }
    if (!no_slowdown_) {
      target()->SleepForMicroseconds(micros);
    }
  }

  virtual Status GetCurrentTime(int64_t* unix_time) override {
    Status s;
    if (!time_elapse_only_sleep_) {
      s = target()->GetCurrentTime(unix_time);
    }
    if (s.ok()) {
      *unix_time += addon_time_.load();
    }
    return s;
  }

  virtual uint64_t NowCPUNanos() override {
    now_cpu_count_.fetch_add(1);
    return target()->NowCPUNanos();
  }

  virtual uint64_t NowNanos() override {
    return (time_elapse_only_sleep_ ? 0 : target()->NowNanos()) +
           addon_time_.load() * 1000;
  }

  virtual uint64_t NowMicros() override {
    return (time_elapse_only_sleep_ ? 0 : target()->NowMicros()) +
           addon_time_.load();
  }

  virtual Status DeleteFile(const std::string& fname) override {
    delete_count_.fetch_add(1);
    return target()->DeleteFile(fname);
  }

  Random rnd_;
  port::Mutex rnd_mutex_;  // Lock to pretect rnd_

  // sstable Sync() calls are blocked while this pointer is non-nullptr.
  std::atomic<bool> delay_sstable_sync_;

  // Drop writes on the floor while this pointer is non-nullptr.
  std::atomic<bool> drop_writes_;

  // Simulate no-space errors while this pointer is non-nullptr.
  std::atomic<bool> no_space_;

  // Simulate non-writable file system while this pointer is non-nullptr
  std::atomic<bool> non_writable_;

  // Force sync of manifest files to fail while this pointer is non-nullptr
  std::atomic<bool> manifest_sync_error_;

  // Force write to manifest files to fail while this pointer is non-nullptr
  std::atomic<bool> manifest_write_error_;

  // Force write to log files to fail while this pointer is non-nullptr
  std::atomic<bool> log_write_error_;

  // Slow down every log write, in micro-seconds.
  std::atomic<int> log_write_slowdown_;

  // Number of WAL files that are still open for write.
  std::atomic<int> num_open_wal_file_;

  bool count_random_reads_;
  anon::AtomicCounter random_read_counter_;
  std::atomic<size_t> random_read_bytes_counter_;
  std::atomic<int> random_file_open_counter_;

  bool count_sequential_reads_;
  anon::AtomicCounter sequential_read_counter_;

  anon::AtomicCounter sleep_counter_;

  std::atomic<int64_t> bytes_written_;

  std::atomic<int> sync_counter_;

  std::atomic<uint32_t> non_writeable_rate_;

  std::atomic<uint32_t> new_writable_count_;

  std::atomic<uint32_t> non_writable_count_;

  std::function<void()>* table_write_callback_;

  std::atomic<int64_t> addon_time_;

  std::atomic<int> now_cpu_count_;

  std::atomic<int> delete_count_;

  std::atomic<bool> time_elapse_only_sleep_;

  bool no_slowdown_;

  std::atomic<bool> is_wal_sync_thread_safe_{true};

  std::atomic<size_t> compaction_readahead_size_{};
};

#ifndef ROCKSDB_LITE
class OnFileDeletionListener : public EventListener {
 public:
  OnFileDeletionListener() : matched_count_(0), expected_file_name_("") {}

  void SetExpectedFileName(const std::string file_name) {
    expected_file_name_ = file_name;
  }

  void VerifyMatchedCount(size_t expected_value) {
    ASSERT_EQ(matched_count_, expected_value);
  }

  void OnTableFileDeleted(const TableFileDeletionInfo& info) override {
    if (expected_file_name_ != "") {
      ASSERT_EQ(expected_file_name_, info.file_path);
      expected_file_name_ = "";
      matched_count_++;
    }
  }

 private:
  size_t matched_count_;
  std::string expected_file_name_;
};
#endif

// A test merge operator mimics put but also fails if one of merge operands is
// "corrupted".
class TestPutOperator : public MergeOperator {
 public:
  virtual bool FullMergeV2(const MergeOperationInput& merge_in,
                           MergeOperationOutput* merge_out) const override {
    if (merge_in.existing_value != nullptr &&
        *(merge_in.existing_value) == "corrupted") {
      return false;
    }
    for (auto value : merge_in.operand_list) {
      if (value == "corrupted") {
        return false;
      }
    }
    merge_out->existing_operand = merge_in.operand_list.back();
    return true;
  }

  virtual const char* Name() const override { return "TestPutOperator"; }
};

class DBTestBase : public testing::Test {
 public:
  // Sequence of option configurations to try
  enum OptionConfig : int {
    kDefault = 0,
    kBlockBasedTableWithPrefixHashIndex = 1,
    kBlockBasedTableWithWholeKeyHashIndex = 2,
    kPlainTableFirstBytePrefix = 3,
    kPlainTableCappedPrefix = 4,
    kPlainTableCappedPrefixNonMmap = 5,
    kPlainTableAllBytesPrefix = 6,
    kVectorRep = 7,
    kHashLinkList = 8,
    kMergePut = 9,
    kFilter = 10,
    kFullFilterWithNewTableReaderForCompactions = 11,
    kUncompressed = 12,
    kNumLevel_3 = 13,
    kDBLogDir = 14,
    kWalDirAndMmapReads = 15,
    kManifestFileSize = 16,
    kPerfOptions = 17,
    kHashSkipList = 18,
    kUniversalCompaction = 19,
    kUniversalCompactionMultiLevel = 20,
    kCompressedBlockCache = 21,
    kInfiniteMaxOpenFiles = 22,
    kxxHashChecksum = 23,
    kFIFOCompaction = 24,
    kOptimizeFiltersForHits = 25,
    kRowCache = 26,
    kRecycleLogFiles = 27,
    kConcurrentSkipList = 28,
    kPipelinedWrite = 29,
    kConcurrentWALWrites = 30,
    kDirectIO,
    kLevelSubcompactions,
    kBlockBasedTableWithIndexRestartInterval,
    kBlockBasedTableWithPartitionedIndex,
    kBlockBasedTableWithPartitionedIndexFormat4,
    kPartitionedFilterWithNewTableReaderForCompactions,
    kUniversalSubcompactions,
    kxxHash64Checksum,
    kUnorderedWrite,
    // This must be the last line
    kEnd,
  };

  // The types of envs that we want to test with
  enum OptionConfigEnv {
    kDefaultEnv = 0,  // posix env
    kAwsEnv = 1,      // aws env
    kEndEnv = 2,
  };
  int option_env_;

 public:
  std::string dbname_;
  std::string alternative_wal_dir_;
  std::string alternative_db_log_dir_;
  MockEnv* mem_env_;
  Env* encrypted_env_;
  SpecialEnv* env_;
  std::shared_ptr<Env> env_guard_;
  DB* db_;
  std::vector<ColumnFamilyHandle*> handles_;

  int option_config_;
  Options last_options_;

  Env* s3_env_;

  // Skip some options, as they may not be applicable to a specific test.
  // To add more skip constants, use values 4, 8, 16, etc.
  enum OptionSkip {
    kNoSkip = 0,
    kSkipDeletesFilterFirst = 1,
    kSkipUniversalCompaction = 2,
    kSkipMergePut = 4,
    kSkipPlainTable = 8,
    kSkipHashIndex = 16,
    kSkipNoSeekToLast = 32,
    kSkipFIFOCompaction = 128,
    kSkipMmapReads = 256,
  };

#ifdef USE_AWS
  Env* CreateNewAwsEnv(const std::string& pathPrefix, Env *env);
  std::shared_ptr<Logger> info_log_;
#endif

  const int kRangeDelSkipConfigs =
      // Plain tables do not support range deletions.
      kSkipPlainTable |
      // MmapReads disables the iterator pinning that RangeDelAggregator
      // requires.
      kSkipMmapReads;

  explicit DBTestBase(const std::string path);

  ~DBTestBase();

  static std::string RandomString(Random* rnd, int len) {
    std::string r;
    test::RandomString(rnd, len, &r);
    return r;
  }

  static std::string Key(int i) {
    char buf[100];
    snprintf(buf, sizeof(buf), "key%06d", i);
    return std::string(buf);
  }

  static bool ShouldSkipOptions(int option_config, int skip_mask = kNoSkip);
  static bool ShouldSkipAwsOptions(int option_config);

  // Switch to a fresh database with the next option configuration to
  // test.  Return false if there are no more configurations to test.
  bool ChangeOptions(int skip_mask = kNoSkip);

  // Switch between different compaction styles.
  bool ChangeCompactOptions();

  // Switch between different WAL-realted options.
  bool ChangeWalOptions();

  // Switch between different filter policy
  // Jump from kDefault to kFilter to kFullFilter
  bool ChangeFilterOptions();

  // Switch between different DB options for file ingestion tests.
  bool ChangeOptionsForFileIngestionTest();

  // Return the current option configuration.
  Options CurrentOptions(const anon::OptionsOverride& options_override =
                             anon::OptionsOverride()) const;

  Options CurrentOptions(const Options& default_options,
                         const anon::OptionsOverride& options_override =
                             anon::OptionsOverride()) const;

  static Options GetDefaultOptions();

  Options GetOptions(int option_config,
                     const Options& default_options = GetDefaultOptions(),
                     const anon::OptionsOverride& options_override =
                         anon::OptionsOverride()) const;

  DBImpl* dbfull() { return reinterpret_cast<DBImpl*>(db_); }

  void CreateColumnFamilies(const std::vector<std::string>& cfs,
                            const Options& options);

  void CreateAndReopenWithCF(const std::vector<std::string>& cfs,
                             const Options& options);

  void ReopenWithColumnFamilies(const std::vector<std::string>& cfs,
                                const std::vector<Options>& options);

  void ReopenWithColumnFamilies(const std::vector<std::string>& cfs,
                                const Options& options);

  Status TryReopenWithColumnFamilies(const std::vector<std::string>& cfs,
                                     const std::vector<Options>& options);

  Status TryReopenWithColumnFamilies(const std::vector<std::string>& cfs,
                                     const Options& options);

  void Reopen(const Options& options);

  void Close();

  void DestroyAndReopen(const Options& options);

  void Destroy(const Options& options, bool delete_cf_paths = false);

  Status ReadOnlyReopen(const Options& options);

  Status TryReopen(const Options& options);

  bool IsDirectIOSupported();

  bool IsMemoryMappedAccessSupported() const;

  Status Flush(int cf = 0);

  Status Flush(const std::vector<int>& cf_ids);

  Status Put(const Slice& k, const Slice& v, WriteOptions wo = WriteOptions());

  Status Put(int cf, const Slice& k, const Slice& v,
             WriteOptions wo = WriteOptions());

  Status Merge(const Slice& k, const Slice& v,
               WriteOptions wo = WriteOptions());

  Status Merge(int cf, const Slice& k, const Slice& v,
               WriteOptions wo = WriteOptions());

  Status Delete(const std::string& k);

  Status Delete(int cf, const std::string& k);

  Status SingleDelete(const std::string& k);

  Status SingleDelete(int cf, const std::string& k);

  bool SetPreserveDeletesSequenceNumber(SequenceNumber sn);

  std::string Get(const std::string& k, const Snapshot* snapshot = nullptr);

  std::string Get(int cf, const std::string& k,
                  const Snapshot* snapshot = nullptr);

  Status Get(const std::string& k, PinnableSlice* v);

  std::vector<std::string> MultiGet(std::vector<int> cfs,
                                    const std::vector<std::string>& k,
                                    const Snapshot* snapshot,
                                    const bool batched);

  std::vector<std::string> MultiGet(const std::vector<std::string>& k,
                                    const Snapshot* snapshot = nullptr);

  uint64_t GetNumSnapshots();

  uint64_t GetTimeOldestSnapshots();

  uint64_t GetSequenceOldestSnapshots();

  // Return a string that contains all key,value pairs in order,
  // formatted like "(k1->v1)(k2->v2)".
  std::string Contents(int cf = 0);

  std::string AllEntriesFor(const Slice& user_key, int cf = 0);

#ifndef ROCKSDB_LITE
  int NumSortedRuns(int cf = 0);

  uint64_t TotalSize(int cf = 0);

  uint64_t SizeAtLevel(int level);

  size_t TotalLiveFiles(int cf = 0);

  size_t CountLiveFiles();

  int NumTableFilesAtLevel(int level, int cf = 0);

  double CompressionRatioAtLevel(int level, int cf = 0);

  int TotalTableFiles(int cf = 0, int levels = -1);
#endif  // ROCKSDB_LITE

  // Return spread of files per level
  std::string FilesPerLevel(int cf = 0);

  size_t CountFiles();

  uint64_t Size(const Slice& start, const Slice& limit, int cf = 0);

  void Compact(int cf, const Slice& start, const Slice& limit,
               uint32_t target_path_id);

  void Compact(int cf, const Slice& start, const Slice& limit);

  void Compact(const Slice& start, const Slice& limit);

  // Do n memtable compactions, each of which produces an sstable
  // covering the range [small,large].
  void MakeTables(int n, const std::string& small, const std::string& large,
                  int cf = 0);

  // Prevent pushing of new sstables into deeper levels by adding
  // tables that cover a specified range to all levels.
  void FillLevels(const std::string& smallest, const std::string& largest,
                  int cf);

  void MoveFilesToLevel(int level, int cf = 0);

#ifndef ROCKSDB_LITE
  void DumpFileCounts(const char* label);
#endif  // ROCKSDB_LITE

  std::string DumpSSTableList();

  static void GetSstFiles(Env* env, std::string path,
                          std::vector<std::string>* files);

  int GetSstFileCount(std::string path);

  // this will generate non-overlapping files since it keeps increasing key_idx
  void GenerateNewFile(Random* rnd, int* key_idx, bool nowait = false);

  void GenerateNewFile(int fd, Random* rnd, int* key_idx, bool nowait = false);

  static const int kNumKeysByGenerateNewRandomFile;
  static const int KNumKeysByGenerateNewFile = 100;

  void GenerateNewRandomFile(Random* rnd, bool nowait = false);

  std::string IterStatus(Iterator* iter);

  Options OptionsForLogIterTest();

  std::string DummyString(size_t len, char c = 'a');

  void VerifyIterLast(std::string expected_key, int cf = 0);

  // Used to test InplaceUpdate

  // If previous value is nullptr or delta is > than previous value,
  //   sets newValue with delta
  // If previous value is not empty,
  //   updates previous value with 'b' string of previous value size - 1.
  static UpdateStatus updateInPlaceSmallerSize(char* prevValue,
                                               uint32_t* prevSize, Slice delta,
                                               std::string* newValue);

  static UpdateStatus updateInPlaceSmallerVarintSize(char* prevValue,
                                                     uint32_t* prevSize,
                                                     Slice delta,
                                                     std::string* newValue);

  static UpdateStatus updateInPlaceLargerSize(char* prevValue,
                                              uint32_t* prevSize, Slice delta,
                                              std::string* newValue);

  static UpdateStatus updateInPlaceNoAction(char* prevValue, uint32_t* prevSize,
                                            Slice delta, std::string* newValue);

  // Utility method to test InplaceUpdate
  void validateNumberOfEntries(int numValues, int cf = 0);

  void CopyFile(const std::string& source, const std::string& destination,
                uint64_t size = 0);

  std::unordered_map<std::string, uint64_t> GetAllSSTFiles(
      uint64_t* total_size = nullptr);

  std::vector<std::uint64_t> ListTableFiles(Env* env, const std::string& path);

  void VerifyDBFromMap(
      std::map<std::string, std::string> true_data,
      size_t* total_reads_res = nullptr, bool tailing_iter = false,
      std::map<std::string, Status> status = std::map<std::string, Status>());

  void VerifyDBInternal(
      std::vector<std::pair<std::string, std::string>> true_data);

#ifndef ROCKSDB_LITE
  uint64_t GetNumberOfSstFilesForColumnFamily(DB* db,
                                              std::string column_family_name);
#endif  // ROCKSDB_LITE

  uint64_t TestGetTickerCount(const Options& options, Tickers ticker_type) {
    return options.statistics->getTickerCount(ticker_type);
  }

  uint64_t TestGetAndResetTickerCount(const Options& options,
                                      Tickers ticker_type) {
    return options.statistics->getAndResetTickerCount(ticker_type);
  }
};

}  // namespace ROCKSDB_NAMESPACE<|MERGE_RESOLUTION|>--- conflicted
+++ resolved
@@ -52,13 +52,9 @@
 #include "util/string_util.h"
 #include "utilities/merge_operators.h"
 
-<<<<<<< HEAD
 #include "cloud/aws/aws_env.h"
 
-namespace rocksdb {
-=======
 namespace ROCKSDB_NAMESPACE {
->>>>>>> dc58bf9f
 
 namespace anon {
 class AtomicCounter {
